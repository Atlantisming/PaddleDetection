简体中文 | [English](README_en.md)

# PP-PicoDet

![](../../docs/images/picedet_demo.jpeg)

## 最新动态

- 发布PicoDet-NPU模型，支持模型全量化部署。详情请参考[PicoDet全量化示例](./FULL_QUANTIZATION.md) **（2022.08.10）**

- 发布全新系列PP-PicoDet模型：**（2022.03.20）**
  - (1)引入TAL及ETA Head，优化PAN等结构，精度提升2个点以上；
  - (2)优化CPU端预测速度，同时训练速度提升一倍；
  - (3)导出模型将后处理包含在网络中，预测直接输出box结果，无需二次开发，迁移成本更低，端到端预测速度提升10%-20%。

## 历史版本模型

- 详情请参考：[PicoDet 2021.10版本](./legacy_model/)

## 简介

PaddleDetection中提出了全新的轻量级系列模型`PP-PicoDet`，在移动端具有卓越的性能，成为全新SOTA轻量级模型。详细的技术细节可以参考我们的[arXiv技术报告](https://arxiv.org/abs/2111.00902)。

PP-PicoDet模型有如下特点：

- 🌟 更高的mAP: 第一个在1M参数量之内`mAP(0.5:0.95)`超越**30+**(输入416像素时)。
- 🚀 更快的预测速度: 网络预测在ARM CPU下可达150FPS。
- 😊 部署友好: 支持PaddleLite/MNN/NCNN/OpenVINO等预测库，支持转出ONNX，提供了C++/Python/Android的demo。
- 😍 先进的算法: 我们在现有SOTA算法中进行了创新, 包括：ESNet, CSP-PAN, SimOTA等等。


<div align="center">
  <img src="../../docs/images/picodet_map.png" width='600'/>
</div>

## 基线

| 模型     | 输入尺寸 | mAP<sup>val<br>0.5:0.95 | mAP<sup>val<br>0.5 | 参数量<br><sup>(M) | FLOPS<br><sup>(G) | 预测时延<sup><small>[CPU](#latency)</small><sup><br><sup>(ms) | 预测时延<sup><small>[Lite](#latency)</small><sup><br><sup>(ms) |  权重下载  | 配置文件 | 导出模型  |
| :-------- | :--------: | :---------------------: | :----------------: | :----------------: | :---------------: | :-----------------------------: | :-----------------------------: | :----------------------------------------: | :--------------------------------------- | :--------------------------------------- |
| PicoDet-XS |  320*320   |          23.5           |        36.1       |        0.70        |       0.67        |              3.9ms              |            7.81ms             | [model](https://paddledet.bj.bcebos.com/models/picodet_xs_320_coco_lcnet.pdparams) &#124; [log](https://paddledet.bj.bcebos.com/logs/train_picodet_xs_320_coco_lcnet.log) | [config](https://github.com/PaddlePaddle/PaddleDetection/tree/release/2.5/configs/picodet/picodet_xs_320_coco_lcnet.yml) | [w/ 后处理](https://paddledet.bj.bcebos.com/deploy/Inference/picodet_xs_320_coco_lcnet.tar) &#124; [w/o 后处理](https://paddledet.bj.bcebos.com/deploy/Inference/picodet_xs_320_coco_lcnet_non_postprocess.tar) |
| PicoDet-XS |  416*416   |          26.2           |        39.3        |        0.70        |       1.13        |              6.1ms             |            12.38ms             | [model](https://paddledet.bj.bcebos.com/models/picodet_xs_416_coco_lcnet.pdparams) &#124; [log](https://paddledet.bj.bcebos.com/logs/train_picodet_xs_416_coco_lcnet.log) | [config](https://github.com/PaddlePaddle/PaddleDetection/tree/release/2.5/configs/picodet/picodet_xs_416_coco_lcnet.yml) | [w/ 后处理](https://paddledet.bj.bcebos.com/deploy/Inference/picodet_xs_416_coco_lcnet.tar) &#124; [w/o 后处理](https://paddledet.bj.bcebos.com/deploy/Inference/picodet_xs_416_coco_lcnet_non_postprocess.tar) |
| PicoDet-S |  320*320   |          29.1           |        43.4        |        1.18       |       0.97       |             4.8ms              |            9.56ms             | [model](https://paddledet.bj.bcebos.com/models/picodet_s_320_coco_lcnet.pdparams) &#124; [log](https://paddledet.bj.bcebos.com/logs/train_picodet_s_320_coco_lcnet.log) | [config](https://github.com/PaddlePaddle/PaddleDetection/tree/release/2.5/configs/picodet/picodet_s_320_coco_lcnet.yml) | [w/ 后处理](https://paddledet.bj.bcebos.com/deploy/Inference/picodet_s_320_coco_lcnet.tar) &#124; [w/o 后处理](https://paddledet.bj.bcebos.com/deploy/Inference/picodet_s_320_coco_lcnet_non_postprocess.tar) |
| PicoDet-S |  416*416   |          32.5           |        47.6        |        1.18        |       1.65       |              6.6ms              |            15.20ms             | [model](https://paddledet.bj.bcebos.com/models/picodet_s_416_coco_lcnet.pdparams) &#124; [log](https://paddledet.bj.bcebos.com/logs/train_picodet_s_416_coco_lcnet.log) | [config](https://github.com/PaddlePaddle/PaddleDetection/tree/release/2.5/configs/picodet/picodet_s_416_coco_lcnet.yml) | [w/ 后处理](https://paddledet.bj.bcebos.com/deploy/Inference/picodet_s_416_coco_lcnet.tar) &#124; [w/o 后处理](https://paddledet.bj.bcebos.com/deploy/Inference/picodet_s_416_coco_lcnet_non_postprocess.tar) |
| PicoDet-M |  320*320   |          34.4           |        50.0        |        3.46        |       2.57       |             8.2ms              |            17.68ms             | [model](https://paddledet.bj.bcebos.com/models/picodet_m_320_coco_lcnet.pdparams) &#124; [log](https://paddledet.bj.bcebos.com/logs/train_picodet_m_320_coco_lcnet.log) | [config](https://github.com/PaddlePaddle/PaddleDetection/tree/release/2.5/configs/picodet/picodet_m_320_coco_lcnet.yml) | [w/ 后处理](https://paddledet.bj.bcebos.com/deploy/Inference/picodet_m_320_coco_lcnet.tar) &#124; [w/o 后处理](https://paddledet.bj.bcebos.com/deploy/Inference/picodet_m_320_coco_lcnet_non_postprocess.tar) |
| PicoDet-M |  416*416   |          37.5           |        53.4       |        3.46        |       4.34        |              12.7ms              |            28.39ms            | [model](https://paddledet.bj.bcebos.com/models/picodet_m_416_coco_lcnet.pdparams) &#124; [log](https://paddledet.bj.bcebos.com/logs/train_picodet_m_416_coco_lcnet.log) | [config](https://github.com/PaddlePaddle/PaddleDetection/tree/release/2.5/configs/picodet/picodet_m_416_coco_lcnet.yml) | [w/ 后处理](https://paddledet.bj.bcebos.com/deploy/Inference/picodet_m_416_coco_lcnet.tar) &#124; [w/o 后处理](https://paddledet.bj.bcebos.com/deploy/Inference/picodet_m_416_coco_lcnet_non_postprocess.tar) |
| PicoDet-L |  320*320   |          36.1           |        52.0        |        5.80       |       4.20        |              11.5ms             |            25.21ms           | [model](https://paddledet.bj.bcebos.com/models/picodet_l_320_coco_lcnet.pdparams) &#124; [log](https://paddledet.bj.bcebos.com/logs/train_picodet_l_320_coco_lcnet.log) | [config](https://github.com/PaddlePaddle/PaddleDetection/tree/release/2.5/configs/picodet/picodet_l_320_coco_lcnet.yml) | [w/ 后处理](https://paddledet.bj.bcebos.com/deploy/Inference/picodet_l_320_coco_lcnet.tar) &#124; [w/o 后处理](https://paddledet.bj.bcebos.com/deploy/Inference/picodet_l_320_coco_lcnet_non_postprocess.tar) |
| PicoDet-L |  416*416   |          39.4           |        55.7        |        5.80        |       7.10       |              20.7ms              |            42.23ms            | [model](https://paddledet.bj.bcebos.com/models/picodet_l_416_coco_lcnet.pdparams) &#124; [log](https://paddledet.bj.bcebos.com/logs/train_picodet_l_416_coco_lcnet.log) | [config](https://github.com/PaddlePaddle/PaddleDetection/tree/release/2.5/configs/picodet/picodet_l_416_coco_lcnet.yml) | [w/ 后处理](https://paddledet.bj.bcebos.com/deploy/Inference/picodet_l_416_coco_lcnet.tar) &#124; [w/o 后处理](https://paddledet.bj.bcebos.com/deploy/Inference/picodet_l_416_coco_lcnet_non_postprocess.tar) |
| PicoDet-L |  640*640   |          42.6           |        59.2        |        5.80        |       16.81        |              62.5ms              |            108.1ms          | [model](https://paddledet.bj.bcebos.com/models/picodet_l_640_coco_lcnet.pdparams) &#124; [log](https://paddledet.bj.bcebos.com/logs/train_picodet_l_640_coco_lcnet.log) | [config](https://github.com/PaddlePaddle/PaddleDetection/tree/release/2.5/configs/picodet/picodet_l_640_coco_lcnet.yml) | [w/ 后处理](https://paddledet.bj.bcebos.com/deploy/Inference/picodet_l_640_coco_lcnet.tar) &#124; [w/o 后处理](https://paddledet.bj.bcebos.com/deploy/Inference/picodet_l_640_coco_lcnet_non_postprocess.tar) |

- 特色模型

| 模型     | 输入尺寸 | mAP<sup>val<br>0.5:0.95 | mAP<sup>val<br>0.5 | 参数量<br><sup>(M) | FLOPS<br><sup>(G) | 预测时延<sup><small>[CPU](#latency)</small><sup><br><sup>(ms) | 预测时延<sup><small>[Lite](#latency)</small><sup><br><sup>(ms) |  权重下载  | 配置文件 |
| :-------- | :--------: | :---------------------: | :----------------: | :----------------: | :---------------: | :-----------------------------: | :-----------------------------: | :----------------------------------------: | :--------------------------------------- |
| PicoDet-S-NPU |  416*416   |          30.1           |        44.2       |        -        |       -        |              -             |            -             | [model](https://paddledet.bj.bcebos.com/models/picodet_s_416_coco_npu.pdparams) &#124; [log](https://paddledet.bj.bcebos.com/logs/train_picodet_s_416_coco_npu.log) | [config](https://github.com/PaddlePaddle/PaddleDetection/tree/release/2.5/configs/picodet/picodet_s_416_coco_npu.yml) |


<details open>
<summary><b>注意事项:</b></summary>

- <a name="latency">时延测试：</a> 我们所有的模型都在`英特尔酷睿i7 10750H`的CPU 和`骁龙865(4xA77+4xA55)`的ARM CPU上测试(4线程，FP16预测)。上面表格中标有`CPU`的是使用OpenVINO测试，标有`Lite`的是使用[Paddle Lite](https://github.com/PaddlePaddle/Paddle-Lite)进行测试。
- PicoDet在COCO train2017上训练，并且在COCO val2017上进行验证。使用4卡GPU训练，并且上表所有的预训练模型都是通过发布的默认配置训练得到。
- Benchmark测试：测试速度benchmark性能时，导出模型后处理不包含在网络中，需要设置`-o export.benchmark=True` 或手动修改[runtime.yml](https://github.com/PaddlePaddle/PaddleDetection/blob/release/2.5/configs/runtime.yml#L12)。

</details>

#### 其他模型的基线

| 模型     | 输入尺寸 | mAP<sup>val<br>0.5:0.95 | mAP<sup>val<br>0.5 | 参数量<br><sup>(M) | FLOPS<br><sup>(G) | 预测时延<sup><small>[NCNN](#latency)</small><sup><br><sup>(ms) |
| :-------- | :--------: | :---------------------: | :----------------: | :----------------: | :---------------: | :-----------------------------: |
| YOLOv3-Tiny |  416*416   |          16.6           |        33.1      |        8.86        |       5.62        |             25.42               |
| YOLOv4-Tiny |  416*416   |          21.7           |        40.2        |        6.06           |       6.96           |             23.69               |
| PP-YOLO-Tiny |  320*320       |          20.6         |        -              |   1.08             |    0.58             |    6.75                           |  
| PP-YOLO-Tiny |  416*416   |          22.7          |    -               |    1.08               |    1.02             |    10.48                          |  
| Nanodet-M |  320*320      |          20.6            |    -               |    0.95               |    0.72             |    8.71                           |  
| Nanodet-M |  416*416   |          23.5             |    -               |    0.95               |    1.2              |  13.35                          |
| Nanodet-M 1.5x |  416*416   |          26.8        |    -                  | 2.08               |    2.42             |    15.83                          |
| YOLOX-Nano     |  416*416   |          25.8          |    -               |    0.91               |    1.08             |    19.23                          |
| YOLOX-Tiny     |  416*416   |          32.8          |    -               |    5.06               |    6.45             |    32.77                          |
| YOLOv5n |  640*640       |          28.4             |    46.0            |    1.9                |    4.5              |    40.35                          |
| YOLOv5s |  640*640       |          37.2             |    56.0            |    7.2                |    16.5             |    78.05                          |

- ARM测试的benchmark脚本来自: [MobileDetBenchmark](https://github.com/JiweiMaster/MobileDetBenchmark)。

## 快速开始

<details open>
<summary>依赖包:</summary>

- PaddlePaddle == 2.2.2

</details>

<details>
<summary>安装</summary>

<<<<<<< HEAD
- [安装指导文档](https://github.com/PaddlePaddle/PaddleDetection/blob/release/2.5/docs/tutorials/INSTALL.md)
- [准备数据文档](https://github.com/PaddlePaddle/PaddleDetection/blob/release/2.5/docs/tutorials/PrepareDataSet_en.md)
=======
- [安装指导文档](https://github.com/PaddlePaddle/PaddleDetection/blob/develop/docs/tutorials/INSTALL.md)
- [准备数据文档](https://github.com/PaddlePaddle/PaddleDetection/blob/develop/docs/tutorials/data/PrepareDataSet_en.md)
>>>>>>> b036ecb1

</details>

<details>
<summary>训练&评估</summary>

- 单卡GPU上训练:

```shell
# training on single-GPU
export CUDA_VISIBLE_DEVICES=0
python tools/train.py -c configs/picodet/picodet_s_320_coco_lcnet.yml --eval
```

**注意：**如果训练时显存out memory，将TrainReader中batch_size调小，同时LearningRate中base_lr等比例减小。同时我们发布的config均由4卡训练得到，如果改变GPU卡数为1，那么base_lr需要减小4倍。

- 多卡GPU上训练:


```shell
# training on multi-GPU
export CUDA_VISIBLE_DEVICES=0,1,2,3
python -m paddle.distributed.launch --gpus 0,1,2,3 tools/train.py -c configs/picodet/picodet_s_320_coco_lcnet.yml --eval
```

**注意：**PicoDet所有模型均由4卡GPU训练得到，如果改变训练GPU卡数，需要按线性比例缩放学习率base_lr。

- 评估:

```shell
python tools/eval.py -c configs/picodet/picodet_s_320_coco_lcnet.yml \
              -o weights=https://paddledet.bj.bcebos.com/models/picodet_s_320_coco_lcnet.pdparams
```

- 测试:

```shell
python tools/infer.py -c configs/picodet/picodet_s_320_coco_lcnet.yml \
              -o weights=https://paddledet.bj.bcebos.com/models/picodet_s_320_coco_lcnet.pdparams
```

详情请参考[快速开始文档](https://github.com/PaddlePaddle/PaddleDetection/blob/release/2.5/docs/tutorials/GETTING_STARTED.md).

</details>


## 部署

### 导出及转换模型

<details open>
<summary>1. 导出模型</summary>

```shell
cd PaddleDetection
python tools/export_model.py -c configs/picodet/picodet_s_320_coco_lcnet.yml \
              -o weights=https://paddledet.bj.bcebos.com/models/picodet_s_320_coco_lcnet.pdparams \
              --output_dir=output_inference
```

- 如无需导出后处理，请指定：`-o export.benchmark=True`（如果-o已出现过，此处删掉-o）或者手动修改[runtime.yml](https://github.com/PaddlePaddle/PaddleDetection/blob/release/2.5/configs/runtime.yml) 中相应字段。
- 如无需导出NMS，请指定：`-o export.nms=False`或者手动修改[runtime.yml](https://github.com/PaddlePaddle/PaddleDetection/blob/release/2.5/configs/runtime.yml) 中相应字段。 许多导出至ONNX场景只支持单输入及固定shape输出，所以如果导出至ONNX，推荐不导出NMS。

</details>

<details>
<summary>2. 转换模型至Paddle Lite (点击展开)</summary>

- 安装Paddlelite>=2.10:

```shell
pip install paddlelite
```

- 转换模型至Paddle Lite格式：

```shell
# FP32
paddle_lite_opt --model_dir=output_inference/picodet_s_320_coco_lcnet --valid_targets=arm --optimize_out=picodet_s_320_coco_fp32
# FP16
paddle_lite_opt --model_dir=output_inference/picodet_s_320_coco_lcnet --valid_targets=arm --optimize_out=picodet_s_320_coco_fp16 --enable_fp16=true
```

</details>

<details>
<summary>3. 转换模型至ONNX (点击展开)</summary>

- 安装[Paddle2ONNX](https://github.com/PaddlePaddle/Paddle2ONNX) >= 0.7 并且 ONNX > 1.10.1, 细节请参考[导出ONNX模型教程](../../deploy/EXPORT_ONNX_MODEL.md)

```shell
pip install onnx
pip install paddle2onnx==0.9.2
```

- 转换模型:

```shell
paddle2onnx --model_dir output_inference/picodet_s_320_coco_lcnet/ \
            --model_filename model.pdmodel  \
            --params_filename model.pdiparams \
            --opset_version 11 \
            --save_file picodet_s_320_coco.onnx
```

- 简化ONNX模型: 使用`onnx-simplifier`库来简化ONNX模型。

  - 安装 onnxsim >= 0.4.1:
  ```shell
  pip install onnxsim
  ```
  - 简化ONNX模型:
  ```shell
  onnxsim picodet_s_320_coco.onnx picodet_s_processed.onnx
  ```

</details>

- 部署用的模型

| 模型     | 输入尺寸 | ONNX  | Paddle Lite(fp32) | Paddle Lite(fp16) |
| :-------- | :--------: | :---------------------: | :----------------: | :----------------: |
| PicoDet-XS |  320*320   | [( w/ 后处理)](https://paddledet.bj.bcebos.com/deploy/third_engine/picodet_xs_320_lcnet_postprocessed.onnx) &#124; [( w/o 后处理)](https://paddledet.bj.bcebos.com/deploy/third_engine/picodet_xs_320_coco_lcnet.onnx) | [model](https://paddledet.bj.bcebos.com/deploy/paddlelite/picodet_xs_320_coco_lcnet.tar) | [model](https://paddledet.bj.bcebos.com/deploy/paddlelite/picodet_xs_320_coco_lcnet_fp16.tar) |
| PicoDet-XS |  416*416   | [( w/ 后处理)](https://paddledet.bj.bcebos.com/deploy/third_engine/picodet_xs_416_lcnet_postprocessed.onnx) &#124; [( w/o 后处理)](https://paddledet.bj.bcebos.com/deploy/third_engine/picodet_xs_416_coco_lcnet.onnx) | [model](https://paddledet.bj.bcebos.com/deploy/paddlelite/picodet_xs_416_coco_lcnet.tar) | [model](https://paddledet.bj.bcebos.com/deploy/paddlelite/picodet_xs_416_coco_lcnet_fp16.tar) |
| PicoDet-S |  320*320   | [( w/ 后处理)](https://paddledet.bj.bcebos.com/deploy/third_engine/picodet_s_320_lcnet_postprocessed.onnx) &#124; [( w/o 后处理)](https://paddledet.bj.bcebos.com/deploy/third_engine/picodet_s_320_coco_lcnet.onnx) | [model](https://paddledet.bj.bcebos.com/deploy/paddlelite/picodet_s_320_coco_lcnet.tar) | [model](https://paddledet.bj.bcebos.com/deploy/paddlelite/picodet_s_320_coco_lcnet_fp16.tar) |
| PicoDet-S |  416*416   |  [( w/ 后处理)](https://paddledet.bj.bcebos.com/deploy/third_engine/picodet_s_416_lcnet_postprocessed.onnx) &#124; [( w/o 后处理)](https://paddledet.bj.bcebos.com/deploy/third_engine/picodet_s_416_coco_lcnet.onnx) | [model](https://paddledet.bj.bcebos.com/deploy/paddlelite/picodet_s_416_coco_lcnet.tar) | [model](https://paddledet.bj.bcebos.com/deploy/paddlelite/picodet_s_416_coco_lcnet_fp16.tar) |
| PicoDet-M |  320*320   | [( w/ 后处理)](https://paddledet.bj.bcebos.com/deploy/third_engine/picodet_m_320_lcnet_postprocessed.onnx) &#124; [( w/o 后处理)](https://paddledet.bj.bcebos.com/deploy/third_engine/picodet_m_320_coco_lcnet.onnx) | [model](https://paddledet.bj.bcebos.com/deploy/paddlelite/picodet_m_320_coco_lcnet.tar) | [model](https://paddledet.bj.bcebos.com/deploy/paddlelite/picodet_m_320_coco_lcnet_fp16.tar) |
| PicoDet-M |  416*416   | [( w/ 后处理)](https://paddledet.bj.bcebos.com/deploy/third_engine/picodet_m_416_lcnet_postprocessed.onnx) &#124; [( w/o 后处理)](https://paddledet.bj.bcebos.com/deploy/third_engine/picodet_m_416_coco_lcnet.onnx) | [model](https://paddledet.bj.bcebos.com/deploy/paddlelite/picodet_m_416_coco_lcnet.tar) | [model](https://paddledet.bj.bcebos.com/deploy/paddlelite/picodet_m_416_coco_lcnet_fp16.tar) |
| PicoDet-L |  320*320   | [( w/ 后处理)](https://paddledet.bj.bcebos.com/deploy/third_engine/picodet_l_320_lcnet_postprocessed.onnx) &#124; [( w/o 后处理)](https://paddledet.bj.bcebos.com/deploy/third_engine/picodet_l_320_coco_lcnet.onnx) | [model](https://paddledet.bj.bcebos.com/deploy/paddlelite/picodet_l_320_coco_lcnet.tar) | [model](https://paddledet.bj.bcebos.com/deploy/paddlelite/picodet_l_320_coco_lcnet_fp16.tar) |
| PicoDet-L |  416*416   | [( w/ 后处理)](https://paddledet.bj.bcebos.com/deploy/third_engine/picodet_l_416_lcnet_postprocessed.onnx) &#124; [( w/o 后处理)](https://paddledet.bj.bcebos.com/deploy/third_engine/picodet_l_416_coco_lcnet.onnx) | [model](https://paddledet.bj.bcebos.com/deploy/paddlelite/picodet_l_416_coco_lcnet.tar) | [model](https://paddledet.bj.bcebos.com/deploy/paddlelite/picodet_l_416_coco_lcnet_fp16.tar) |
| PicoDet-L |  640*640   | [( w/ 后处理)](https://paddledet.bj.bcebos.com/deploy/third_engine/picodet_l_640_lcnet_postprocessed.onnx) &#124; [( w/o 后处理)](https://paddledet.bj.bcebos.com/deploy/third_engine/picodet_l_640_coco_lcnet.onnx) | [model](https://paddledet.bj.bcebos.com/deploy/paddlelite/picodet_l_640_coco_lcnet.tar) | [model](https://paddledet.bj.bcebos.com/deploy/paddlelite/picodet_l_640_coco_lcnet_fp16.tar) |

### 部署

| 预测库     | Python | C++  | 带后处理预测 |
| :-------- | :--------: | :---------------------: | :----------------: |
| OpenVINO | [Python](../../deploy/third_engine/demo_openvino/python) | [C++](../../deploy/third_engine/demo_openvino)（带后处理开发中） |  ✔︎ |
| Paddle Lite |  -    |  [C++](../../deploy/lite) | ✔︎ |
| Android Demo |  -  |  [Paddle Lite](https://github.com/PaddlePaddle/Paddle-Lite-Demo/tree/develop/object_detection/android/app/cxx/picodet_detection_demo) | ✔︎ |
| PaddleInference | [Python](../../deploy/python) |  [C++](../../deploy/cpp) | ✔︎ |
| ONNXRuntime  | [Python](../../deploy/third_engine/demo_onnxruntime) | Coming soon | ✔︎ |
| NCNN |  Coming soon  | [C++](../../deploy/third_engine/demo_ncnn) | ✘ |
| MNN  | Coming soon | [C++](../../deploy/third_engine/demo_mnn) |  ✘ |



Android demo可视化：
<div align="center">
  <img src="../../docs/images/picodet_android_demo1.jpg" height="500px" ><img src="../../docs/images/picodet_android_demo2.jpg" height="500px" ><img src="../../docs/images/picodet_android_demo3.jpg" height="500px" ><img src="../../docs/images/picodet_android_demo4.jpg" height="500px" >
</div>


## 量化

<details open>
<summary>依赖包:</summary>

- PaddlePaddle >= 2.2.2
- PaddleSlim >= 2.2.2

**安装:**

```shell
pip install paddleslim==2.2.2
```

</details>

<details open>
<summary>量化训练</summary>

开始量化训练:

```shell
python tools/train.py -c configs/picodet/picodet_s_416_coco_lcnet.yml \
          --slim_config configs/slim/quant/picodet_s_416_lcnet_quant.yml --eval
```

- 更多细节请参考[slim文档](https://github.com/PaddlePaddle/PaddleDetection/tree/release/2.5/configs/slim)

</details>

- 量化训练Model ZOO：

| 量化模型     | 输入尺寸 | mAP<sup>val<br>0.5:0.95  | Configs | Weight | Inference Model | Paddle Lite(INT8) |
| :-------- | :--------: | :--------------------: | :-------: | :----------------: | :----------------: | :----------------: |
| PicoDet-S |  416*416   |  31.5  | [config](./picodet_s_416_coco_lcnet.yml) &#124; [slim config](../slim/quant/picodet_s_416_lcnet_quant.yml) | [model](https://paddledet.bj.bcebos.com/models/picodet_s_416_coco_lcnet_quant.pdparams)  | [w/ 后处理](https://paddledet.bj.bcebos.com/deploy/Inference/picodet_s_416_coco_lcnet_quant.tar) &#124; [w/o 后处理](https://paddledet.bj.bcebos.com/deploy/Inference/picodet_s_416_coco_lcnet_quant_non_postprocess.tar) |  [w/ 后处理](https://paddledet.bj.bcebos.com/deploy/paddlelite/picodet_s_416_coco_lcnet_quant.nb) &#124; [w/o 后处理](https://paddledet.bj.bcebos.com/deploy/paddlelite/picodet_s_416_coco_lcnet_quant_non_postprocess.nb) |

## 非结构化剪枝

<details open>
<summary>教程:</summary>

训练及部署细节请参考[非结构化剪枝文档](https://github.com/PaddlePaddle/PaddleDetection/tree/release/2.5/configs/picodet/legacy_model/pruner/README.md)。

</details>

## 应用

- **行人检测：** `PicoDet-S-Pedestrian`行人检测模型请参考[PP-TinyPose](https://github.com/PaddlePaddle/PaddleDetection/tree/release/2.5/configs/keypoint/tiny_pose#%E8%A1%8C%E4%BA%BA%E6%A3%80%E6%B5%8B%E6%A8%A1%E5%9E%8B)

- **主体检测：** `PicoDet-L-Mainbody`主体检测模型请参考[主体检测文档](./legacy_model/application/mainbody_detection/README.md)

## FAQ

<details>
<summary>显存爆炸(Out of memory error)</summary>

请减小配置文件中`TrainReader`的`batch_size`。

</details>

<details>
<summary>如何迁移学习</summary>

请重新设置配置文件中的`pretrain_weights`字段，比如利用COCO上训好的模型在自己的数据上继续训练：
```yaml
pretrain_weights: https://paddledet.bj.bcebos.com/models/picodet_l_640_coco_lcnet.pdparams
```

</details>

<details>
<summary>`transpose`算子在某些硬件上耗时验证</summary>

请使用`PicoDet-LCNet`模型，`transpose`较少。

</details>


<details>
<summary>如何计算模型参数量。</summary>

可以将以下代码插入：[trainer.py](https://github.com/PaddlePaddle/PaddleDetection/blob/release/2.5/ppdet/engine/trainer.py#L141) 来计算参数量。

```python
params = sum([
    p.numel() for n, p in self.model. named_parameters()
    if all([x not in n for x in ['_mean', '_variance']])
]) # exclude BatchNorm running status
print('params: ', params)
```

</details>

## 引用PP-PicoDet
如果需要在你的研究中使用PP-PicoDet，请通过一下方式引用我们的技术报告：
```
@misc{yu2021pppicodet,
      title={PP-PicoDet: A Better Real-Time Object Detector on Mobile Devices},
      author={Guanghua Yu and Qinyao Chang and Wenyu Lv and Chang Xu and Cheng Cui and Wei Ji and Qingqing Dang and Kaipeng Deng and Guanzhong Wang and Yuning Du and Baohua Lai and Qiwen Liu and Xiaoguang Hu and Dianhai Yu and Yanjun Ma},
      year={2021},
      eprint={2111.00902},
      archivePrefix={arXiv},
      primaryClass={cs.CV}
}

```<|MERGE_RESOLUTION|>--- conflicted
+++ resolved
@@ -37,21 +37,21 @@
 
 | 模型     | 输入尺寸 | mAP<sup>val<br>0.5:0.95 | mAP<sup>val<br>0.5 | 参数量<br><sup>(M) | FLOPS<br><sup>(G) | 预测时延<sup><small>[CPU](#latency)</small><sup><br><sup>(ms) | 预测时延<sup><small>[Lite](#latency)</small><sup><br><sup>(ms) |  权重下载  | 配置文件 | 导出模型  |
 | :-------- | :--------: | :---------------------: | :----------------: | :----------------: | :---------------: | :-----------------------------: | :-----------------------------: | :----------------------------------------: | :--------------------------------------- | :--------------------------------------- |
-| PicoDet-XS |  320*320   |          23.5           |        36.1       |        0.70        |       0.67        |              3.9ms              |            7.81ms             | [model](https://paddledet.bj.bcebos.com/models/picodet_xs_320_coco_lcnet.pdparams) &#124; [log](https://paddledet.bj.bcebos.com/logs/train_picodet_xs_320_coco_lcnet.log) | [config](https://github.com/PaddlePaddle/PaddleDetection/tree/release/2.5/configs/picodet/picodet_xs_320_coco_lcnet.yml) | [w/ 后处理](https://paddledet.bj.bcebos.com/deploy/Inference/picodet_xs_320_coco_lcnet.tar) &#124; [w/o 后处理](https://paddledet.bj.bcebos.com/deploy/Inference/picodet_xs_320_coco_lcnet_non_postprocess.tar) |
-| PicoDet-XS |  416*416   |          26.2           |        39.3        |        0.70        |       1.13        |              6.1ms             |            12.38ms             | [model](https://paddledet.bj.bcebos.com/models/picodet_xs_416_coco_lcnet.pdparams) &#124; [log](https://paddledet.bj.bcebos.com/logs/train_picodet_xs_416_coco_lcnet.log) | [config](https://github.com/PaddlePaddle/PaddleDetection/tree/release/2.5/configs/picodet/picodet_xs_416_coco_lcnet.yml) | [w/ 后处理](https://paddledet.bj.bcebos.com/deploy/Inference/picodet_xs_416_coco_lcnet.tar) &#124; [w/o 后处理](https://paddledet.bj.bcebos.com/deploy/Inference/picodet_xs_416_coco_lcnet_non_postprocess.tar) |
-| PicoDet-S |  320*320   |          29.1           |        43.4        |        1.18       |       0.97       |             4.8ms              |            9.56ms             | [model](https://paddledet.bj.bcebos.com/models/picodet_s_320_coco_lcnet.pdparams) &#124; [log](https://paddledet.bj.bcebos.com/logs/train_picodet_s_320_coco_lcnet.log) | [config](https://github.com/PaddlePaddle/PaddleDetection/tree/release/2.5/configs/picodet/picodet_s_320_coco_lcnet.yml) | [w/ 后处理](https://paddledet.bj.bcebos.com/deploy/Inference/picodet_s_320_coco_lcnet.tar) &#124; [w/o 后处理](https://paddledet.bj.bcebos.com/deploy/Inference/picodet_s_320_coco_lcnet_non_postprocess.tar) |
-| PicoDet-S |  416*416   |          32.5           |        47.6        |        1.18        |       1.65       |              6.6ms              |            15.20ms             | [model](https://paddledet.bj.bcebos.com/models/picodet_s_416_coco_lcnet.pdparams) &#124; [log](https://paddledet.bj.bcebos.com/logs/train_picodet_s_416_coco_lcnet.log) | [config](https://github.com/PaddlePaddle/PaddleDetection/tree/release/2.5/configs/picodet/picodet_s_416_coco_lcnet.yml) | [w/ 后处理](https://paddledet.bj.bcebos.com/deploy/Inference/picodet_s_416_coco_lcnet.tar) &#124; [w/o 后处理](https://paddledet.bj.bcebos.com/deploy/Inference/picodet_s_416_coco_lcnet_non_postprocess.tar) |
-| PicoDet-M |  320*320   |          34.4           |        50.0        |        3.46        |       2.57       |             8.2ms              |            17.68ms             | [model](https://paddledet.bj.bcebos.com/models/picodet_m_320_coco_lcnet.pdparams) &#124; [log](https://paddledet.bj.bcebos.com/logs/train_picodet_m_320_coco_lcnet.log) | [config](https://github.com/PaddlePaddle/PaddleDetection/tree/release/2.5/configs/picodet/picodet_m_320_coco_lcnet.yml) | [w/ 后处理](https://paddledet.bj.bcebos.com/deploy/Inference/picodet_m_320_coco_lcnet.tar) &#124; [w/o 后处理](https://paddledet.bj.bcebos.com/deploy/Inference/picodet_m_320_coco_lcnet_non_postprocess.tar) |
-| PicoDet-M |  416*416   |          37.5           |        53.4       |        3.46        |       4.34        |              12.7ms              |            28.39ms            | [model](https://paddledet.bj.bcebos.com/models/picodet_m_416_coco_lcnet.pdparams) &#124; [log](https://paddledet.bj.bcebos.com/logs/train_picodet_m_416_coco_lcnet.log) | [config](https://github.com/PaddlePaddle/PaddleDetection/tree/release/2.5/configs/picodet/picodet_m_416_coco_lcnet.yml) | [w/ 后处理](https://paddledet.bj.bcebos.com/deploy/Inference/picodet_m_416_coco_lcnet.tar) &#124; [w/o 后处理](https://paddledet.bj.bcebos.com/deploy/Inference/picodet_m_416_coco_lcnet_non_postprocess.tar) |
-| PicoDet-L |  320*320   |          36.1           |        52.0        |        5.80       |       4.20        |              11.5ms             |            25.21ms           | [model](https://paddledet.bj.bcebos.com/models/picodet_l_320_coco_lcnet.pdparams) &#124; [log](https://paddledet.bj.bcebos.com/logs/train_picodet_l_320_coco_lcnet.log) | [config](https://github.com/PaddlePaddle/PaddleDetection/tree/release/2.5/configs/picodet/picodet_l_320_coco_lcnet.yml) | [w/ 后处理](https://paddledet.bj.bcebos.com/deploy/Inference/picodet_l_320_coco_lcnet.tar) &#124; [w/o 后处理](https://paddledet.bj.bcebos.com/deploy/Inference/picodet_l_320_coco_lcnet_non_postprocess.tar) |
-| PicoDet-L |  416*416   |          39.4           |        55.7        |        5.80        |       7.10       |              20.7ms              |            42.23ms            | [model](https://paddledet.bj.bcebos.com/models/picodet_l_416_coco_lcnet.pdparams) &#124; [log](https://paddledet.bj.bcebos.com/logs/train_picodet_l_416_coco_lcnet.log) | [config](https://github.com/PaddlePaddle/PaddleDetection/tree/release/2.5/configs/picodet/picodet_l_416_coco_lcnet.yml) | [w/ 后处理](https://paddledet.bj.bcebos.com/deploy/Inference/picodet_l_416_coco_lcnet.tar) &#124; [w/o 后处理](https://paddledet.bj.bcebos.com/deploy/Inference/picodet_l_416_coco_lcnet_non_postprocess.tar) |
-| PicoDet-L |  640*640   |          42.6           |        59.2        |        5.80        |       16.81        |              62.5ms              |            108.1ms          | [model](https://paddledet.bj.bcebos.com/models/picodet_l_640_coco_lcnet.pdparams) &#124; [log](https://paddledet.bj.bcebos.com/logs/train_picodet_l_640_coco_lcnet.log) | [config](https://github.com/PaddlePaddle/PaddleDetection/tree/release/2.5/configs/picodet/picodet_l_640_coco_lcnet.yml) | [w/ 后处理](https://paddledet.bj.bcebos.com/deploy/Inference/picodet_l_640_coco_lcnet.tar) &#124; [w/o 后处理](https://paddledet.bj.bcebos.com/deploy/Inference/picodet_l_640_coco_lcnet_non_postprocess.tar) |
+| PicoDet-XS |  320*320   |          23.5           |        36.1       |        0.70        |       0.67        |              3.9ms              |            7.81ms             | [model](https://paddledet.bj.bcebos.com/models/picodet_xs_320_coco_lcnet.pdparams) &#124; [log](https://paddledet.bj.bcebos.com/logs/train_picodet_xs_320_coco_lcnet.log) | [config](https://github.com/PaddlePaddle/PaddleDetection/tree/develop/configs/picodet/picodet_xs_320_coco_lcnet.yml) | [w/ 后处理](https://paddledet.bj.bcebos.com/deploy/Inference/picodet_xs_320_coco_lcnet.tar) &#124; [w/o 后处理](https://paddledet.bj.bcebos.com/deploy/Inference/picodet_xs_320_coco_lcnet_non_postprocess.tar) |
+| PicoDet-XS |  416*416   |          26.2           |        39.3        |        0.70        |       1.13        |              6.1ms             |            12.38ms             | [model](https://paddledet.bj.bcebos.com/models/picodet_xs_416_coco_lcnet.pdparams) &#124; [log](https://paddledet.bj.bcebos.com/logs/train_picodet_xs_416_coco_lcnet.log) | [config](https://github.com/PaddlePaddle/PaddleDetection/tree/develop/configs/picodet/picodet_xs_416_coco_lcnet.yml) | [w/ 后处理](https://paddledet.bj.bcebos.com/deploy/Inference/picodet_xs_416_coco_lcnet.tar) &#124; [w/o 后处理](https://paddledet.bj.bcebos.com/deploy/Inference/picodet_xs_416_coco_lcnet_non_postprocess.tar) |
+| PicoDet-S |  320*320   |          29.1           |        43.4        |        1.18       |       0.97       |             4.8ms              |            9.56ms             | [model](https://paddledet.bj.bcebos.com/models/picodet_s_320_coco_lcnet.pdparams) &#124; [log](https://paddledet.bj.bcebos.com/logs/train_picodet_s_320_coco_lcnet.log) | [config](https://github.com/PaddlePaddle/PaddleDetection/tree/develop/configs/picodet/picodet_s_320_coco_lcnet.yml) | [w/ 后处理](https://paddledet.bj.bcebos.com/deploy/Inference/picodet_s_320_coco_lcnet.tar) &#124; [w/o 后处理](https://paddledet.bj.bcebos.com/deploy/Inference/picodet_s_320_coco_lcnet_non_postprocess.tar) |
+| PicoDet-S |  416*416   |          32.5           |        47.6        |        1.18        |       1.65       |              6.6ms              |            15.20ms             | [model](https://paddledet.bj.bcebos.com/models/picodet_s_416_coco_lcnet.pdparams) &#124; [log](https://paddledet.bj.bcebos.com/logs/train_picodet_s_416_coco_lcnet.log) | [config](https://github.com/PaddlePaddle/PaddleDetection/tree/develop/configs/picodet/picodet_s_416_coco_lcnet.yml) | [w/ 后处理](https://paddledet.bj.bcebos.com/deploy/Inference/picodet_s_416_coco_lcnet.tar) &#124; [w/o 后处理](https://paddledet.bj.bcebos.com/deploy/Inference/picodet_s_416_coco_lcnet_non_postprocess.tar) |
+| PicoDet-M |  320*320   |          34.4           |        50.0        |        3.46        |       2.57       |             8.2ms              |            17.68ms             | [model](https://paddledet.bj.bcebos.com/models/picodet_m_320_coco_lcnet.pdparams) &#124; [log](https://paddledet.bj.bcebos.com/logs/train_picodet_m_320_coco_lcnet.log) | [config](https://github.com/PaddlePaddle/PaddleDetection/tree/develop/configs/picodet/picodet_m_320_coco_lcnet.yml) | [w/ 后处理](https://paddledet.bj.bcebos.com/deploy/Inference/picodet_m_320_coco_lcnet.tar) &#124; [w/o 后处理](https://paddledet.bj.bcebos.com/deploy/Inference/picodet_m_320_coco_lcnet_non_postprocess.tar) |
+| PicoDet-M |  416*416   |          37.5           |        53.4       |        3.46        |       4.34        |              12.7ms              |            28.39ms            | [model](https://paddledet.bj.bcebos.com/models/picodet_m_416_coco_lcnet.pdparams) &#124; [log](https://paddledet.bj.bcebos.com/logs/train_picodet_m_416_coco_lcnet.log) | [config](https://github.com/PaddlePaddle/PaddleDetection/tree/develop/configs/picodet/picodet_m_416_coco_lcnet.yml) | [w/ 后处理](https://paddledet.bj.bcebos.com/deploy/Inference/picodet_m_416_coco_lcnet.tar) &#124; [w/o 后处理](https://paddledet.bj.bcebos.com/deploy/Inference/picodet_m_416_coco_lcnet_non_postprocess.tar) |
+| PicoDet-L |  320*320   |          36.1           |        52.0        |        5.80       |       4.20        |              11.5ms             |            25.21ms           | [model](https://paddledet.bj.bcebos.com/models/picodet_l_320_coco_lcnet.pdparams) &#124; [log](https://paddledet.bj.bcebos.com/logs/train_picodet_l_320_coco_lcnet.log) | [config](https://github.com/PaddlePaddle/PaddleDetection/tree/develop/configs/picodet/picodet_l_320_coco_lcnet.yml) | [w/ 后处理](https://paddledet.bj.bcebos.com/deploy/Inference/picodet_l_320_coco_lcnet.tar) &#124; [w/o 后处理](https://paddledet.bj.bcebos.com/deploy/Inference/picodet_l_320_coco_lcnet_non_postprocess.tar) |
+| PicoDet-L |  416*416   |          39.4           |        55.7        |        5.80        |       7.10       |              20.7ms              |            42.23ms            | [model](https://paddledet.bj.bcebos.com/models/picodet_l_416_coco_lcnet.pdparams) &#124; [log](https://paddledet.bj.bcebos.com/logs/train_picodet_l_416_coco_lcnet.log) | [config](https://github.com/PaddlePaddle/PaddleDetection/tree/develop/configs/picodet/picodet_l_416_coco_lcnet.yml) | [w/ 后处理](https://paddledet.bj.bcebos.com/deploy/Inference/picodet_l_416_coco_lcnet.tar) &#124; [w/o 后处理](https://paddledet.bj.bcebos.com/deploy/Inference/picodet_l_416_coco_lcnet_non_postprocess.tar) |
+| PicoDet-L |  640*640   |          42.6           |        59.2        |        5.80        |       16.81        |              62.5ms              |            108.1ms          | [model](https://paddledet.bj.bcebos.com/models/picodet_l_640_coco_lcnet.pdparams) &#124; [log](https://paddledet.bj.bcebos.com/logs/train_picodet_l_640_coco_lcnet.log) | [config](https://github.com/PaddlePaddle/PaddleDetection/tree/develop/configs/picodet/picodet_l_640_coco_lcnet.yml) | [w/ 后处理](https://paddledet.bj.bcebos.com/deploy/Inference/picodet_l_640_coco_lcnet.tar) &#124; [w/o 后处理](https://paddledet.bj.bcebos.com/deploy/Inference/picodet_l_640_coco_lcnet_non_postprocess.tar) |
 
 - 特色模型
 
 | 模型     | 输入尺寸 | mAP<sup>val<br>0.5:0.95 | mAP<sup>val<br>0.5 | 参数量<br><sup>(M) | FLOPS<br><sup>(G) | 预测时延<sup><small>[CPU](#latency)</small><sup><br><sup>(ms) | 预测时延<sup><small>[Lite](#latency)</small><sup><br><sup>(ms) |  权重下载  | 配置文件 |
 | :-------- | :--------: | :---------------------: | :----------------: | :----------------: | :---------------: | :-----------------------------: | :-----------------------------: | :----------------------------------------: | :--------------------------------------- |
-| PicoDet-S-NPU |  416*416   |          30.1           |        44.2       |        -        |       -        |              -             |            -             | [model](https://paddledet.bj.bcebos.com/models/picodet_s_416_coco_npu.pdparams) &#124; [log](https://paddledet.bj.bcebos.com/logs/train_picodet_s_416_coco_npu.log) | [config](https://github.com/PaddlePaddle/PaddleDetection/tree/release/2.5/configs/picodet/picodet_s_416_coco_npu.yml) |
+| PicoDet-S-NPU |  416*416   |          30.1           |        44.2       |        -        |       -        |              -             |            -             | [model](https://paddledet.bj.bcebos.com/models/picodet_s_416_coco_npu.pdparams) &#124; [log](https://paddledet.bj.bcebos.com/logs/train_picodet_s_416_coco_npu.log) | [config](https://github.com/PaddlePaddle/PaddleDetection/tree/develop/configs/picodet/picodet_s_416_coco_npu.yml) |
 
 
 <details open>
@@ -59,7 +59,7 @@
 
 - <a name="latency">时延测试：</a> 我们所有的模型都在`英特尔酷睿i7 10750H`的CPU 和`骁龙865(4xA77+4xA55)`的ARM CPU上测试(4线程，FP16预测)。上面表格中标有`CPU`的是使用OpenVINO测试，标有`Lite`的是使用[Paddle Lite](https://github.com/PaddlePaddle/Paddle-Lite)进行测试。
 - PicoDet在COCO train2017上训练，并且在COCO val2017上进行验证。使用4卡GPU训练，并且上表所有的预训练模型都是通过发布的默认配置训练得到。
-- Benchmark测试：测试速度benchmark性能时，导出模型后处理不包含在网络中，需要设置`-o export.benchmark=True` 或手动修改[runtime.yml](https://github.com/PaddlePaddle/PaddleDetection/blob/release/2.5/configs/runtime.yml#L12)。
+- Benchmark测试：测试速度benchmark性能时，导出模型后处理不包含在网络中，需要设置`-o export.benchmark=True` 或手动修改[runtime.yml](https://github.com/PaddlePaddle/PaddleDetection/blob/develop/configs/runtime.yml#L12)。
 
 </details>
 
@@ -93,13 +93,8 @@
 <details>
 <summary>安装</summary>
 
-<<<<<<< HEAD
-- [安装指导文档](https://github.com/PaddlePaddle/PaddleDetection/blob/release/2.5/docs/tutorials/INSTALL.md)
-- [准备数据文档](https://github.com/PaddlePaddle/PaddleDetection/blob/release/2.5/docs/tutorials/PrepareDataSet_en.md)
-=======
 - [安装指导文档](https://github.com/PaddlePaddle/PaddleDetection/blob/develop/docs/tutorials/INSTALL.md)
 - [准备数据文档](https://github.com/PaddlePaddle/PaddleDetection/blob/develop/docs/tutorials/data/PrepareDataSet_en.md)
->>>>>>> b036ecb1
 
 </details>
 
@@ -141,7 +136,7 @@
               -o weights=https://paddledet.bj.bcebos.com/models/picodet_s_320_coco_lcnet.pdparams
 ```
 
-详情请参考[快速开始文档](https://github.com/PaddlePaddle/PaddleDetection/blob/release/2.5/docs/tutorials/GETTING_STARTED.md).
+详情请参考[快速开始文档](https://github.com/PaddlePaddle/PaddleDetection/blob/develop/docs/tutorials/GETTING_STARTED.md).
 
 </details>
 
@@ -160,8 +155,8 @@
               --output_dir=output_inference
 ```
 
-- 如无需导出后处理，请指定：`-o export.benchmark=True`（如果-o已出现过，此处删掉-o）或者手动修改[runtime.yml](https://github.com/PaddlePaddle/PaddleDetection/blob/release/2.5/configs/runtime.yml) 中相应字段。
-- 如无需导出NMS，请指定：`-o export.nms=False`或者手动修改[runtime.yml](https://github.com/PaddlePaddle/PaddleDetection/blob/release/2.5/configs/runtime.yml) 中相应字段。 许多导出至ONNX场景只支持单输入及固定shape输出，所以如果导出至ONNX，推荐不导出NMS。
+- 如无需导出后处理，请指定：`-o export.benchmark=True`（如果-o已出现过，此处删掉-o）或者手动修改[runtime.yml](https://github.com/PaddlePaddle/PaddleDetection/blob/develop/configs/runtime.yml) 中相应字段。
+- 如无需导出NMS，请指定：`-o export.nms=False`或者手动修改[runtime.yml](https://github.com/PaddlePaddle/PaddleDetection/blob/develop/configs/runtime.yml) 中相应字段。 许多导出至ONNX场景只支持单输入及固定shape输出，所以如果导出至ONNX，推荐不导出NMS。
 
 </details>
 
@@ -278,7 +273,7 @@
           --slim_config configs/slim/quant/picodet_s_416_lcnet_quant.yml --eval
 ```
 
-- 更多细节请参考[slim文档](https://github.com/PaddlePaddle/PaddleDetection/tree/release/2.5/configs/slim)
+- 更多细节请参考[slim文档](https://github.com/PaddlePaddle/PaddleDetection/tree/develop/configs/slim)
 
 </details>
 
@@ -293,13 +288,13 @@
 <details open>
 <summary>教程:</summary>
 
-训练及部署细节请参考[非结构化剪枝文档](https://github.com/PaddlePaddle/PaddleDetection/tree/release/2.5/configs/picodet/legacy_model/pruner/README.md)。
+训练及部署细节请参考[非结构化剪枝文档](https://github.com/PaddlePaddle/PaddleDetection/tree/develop/configs/picodet/legacy_model/pruner/README.md)。
 
 </details>
 
 ## 应用
 
-- **行人检测：** `PicoDet-S-Pedestrian`行人检测模型请参考[PP-TinyPose](https://github.com/PaddlePaddle/PaddleDetection/tree/release/2.5/configs/keypoint/tiny_pose#%E8%A1%8C%E4%BA%BA%E6%A3%80%E6%B5%8B%E6%A8%A1%E5%9E%8B)
+- **行人检测：** `PicoDet-S-Pedestrian`行人检测模型请参考[PP-TinyPose](https://github.com/PaddlePaddle/PaddleDetection/tree/develop/configs/keypoint/tiny_pose#%E8%A1%8C%E4%BA%BA%E6%A3%80%E6%B5%8B%E6%A8%A1%E5%9E%8B)
 
 - **主体检测：** `PicoDet-L-Mainbody`主体检测模型请参考[主体检测文档](./legacy_model/application/mainbody_detection/README.md)
 
@@ -333,7 +328,7 @@
 <details>
 <summary>如何计算模型参数量。</summary>
 
-可以将以下代码插入：[trainer.py](https://github.com/PaddlePaddle/PaddleDetection/blob/release/2.5/ppdet/engine/trainer.py#L141) 来计算参数量。
+可以将以下代码插入：[trainer.py](https://github.com/PaddlePaddle/PaddleDetection/blob/develop/ppdet/engine/trainer.py#L141) 来计算参数量。
 
 ```python
 params = sum([
