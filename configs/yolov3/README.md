# YOLOv3

## Model Zoo

### YOLOv3 on COCO

| 骨架网络             | 输入尺寸   | 每张GPU图片个数 | 学习率策略 |推理时间(fps) | mAP<sup>val<br>0.5:0.95 |                           下载                          | 配置文件 |
| :------------------- | :------- | :-----: | :-----: | :------------: | :-----: | :-----------------------------------------------------: | :-----: |
<<<<<<< HEAD
| DarkNet53(paper)  | 608         |    8    |   270e    |     ----     |  33.0  |    -   |    -   |
| DarkNet53(paper)  | 416         |    8    |   270e    |     ----     |  31.0  |    -   |    -   |
| DarkNet53(paper)  | 320         |    8    |   270e    |     ----     |  28.2  |    -   |    -   |
| DarkNet53         | 608         |    8    |   270e    |     ----     |  39.1  | [下载链接](https://paddledet.bj.bcebos.com/models/yolov3_darknet53_270e_coco.pdparams) | [配置文件](https://github.com/PaddlePaddle/PaddleDetection/tree/release/2.5/configs/yolov3/yolov3_darknet53_270e_coco.yml) |
| DarkNet53         | 416         |    8    |   270e    |     ----     |  37.7  | [下载链接](https://paddledet.bj.bcebos.com/models/yolov3_darknet53_270e_coco.pdparams) | [配置文件](https://github.com/PaddlePaddle/PaddleDetection/tree/release/2.5/configs/yolov3/yolov3_darknet53_270e_coco.yml) |
| DarkNet53         | 320         |    8    |   270e    |     ----     |  34.8  | [下载链接](https://paddledet.bj.bcebos.com/models/yolov3_darknet53_270e_coco.pdparams) | [配置文件](https://github.com/PaddlePaddle/PaddleDetection/tree/release/2.5/configs/yolov3/yolov3_darknet53_270e_coco.yml) |
|   ResNet50_vd        | 608        |    8    |   270e    |     ----     |  40.6  | [下载链接](https://paddledet.bj.bcebos.com/models/yolov3_r50vd_dcn_270e_coco.pdparams) | [配置文件](https://github.com/PaddlePaddle/PaddleDetection/tree/release/2.5/configs/yolov3/yolov3_r50vd_dcn_270e_coco.yml) |
|   ResNet50_vd        | 416        |    8    |   270e    |     ----     |  38.2  | [下载链接](https://paddledet.bj.bcebos.com/models/yolov3_r50vd_dcn_270e_coco.pdparams) | [配置文件](https://github.com/PaddlePaddle/PaddleDetection/tree/release/2.5/configs/yolov3/yolov3_r50vd_dcn_270e_coco.yml) |
|   ResNet50_vd        | 320        |    8    |   270e    |     ----     |  35.1  | [下载链接](https://paddledet.bj.bcebos.com/models/yolov3_r50vd_dcn_270e_coco.pdparams) | [配置文件](https://github.com/PaddlePaddle/PaddleDetection/tree/release/2.5/configs/yolov3/yolov3_r50vd_dcn_270e_coco.yml) |
| ResNet34         | 608         |    8    |   270e    |     ----     |  36.2  | [下载链接](https://paddledet.bj.bcebos.com/models/yolov3_r34_270e_coco.pdparams) | [配置文件](https://github.com/PaddlePaddle/PaddleDetection/tree/release/2.5/configs/yolov3/yolov3_r34_270e_coco.yml) |
| ResNet34         | 416         |    8    |   270e    |     ----     |  34.3  | [下载链接](https://paddledet.bj.bcebos.com/models/yolov3_r34_270e_coco.pdparams) | [配置文件](https://github.com/PaddlePaddle/PaddleDetection/tree/release/2.5/configs/yolov3/yolov3_r34_270e_coco.yml) |
| ResNet34         | 320         |    8    |   270e    |     ----     |  31.2  | [下载链接](https://paddledet.bj.bcebos.com/models/yolov3_r34_270e_coco.pdparams) | [配置文件](https://github.com/PaddlePaddle/PaddleDetection/tree/release/2.5/configs/yolov3/yolov3_r34_270e_coco.yml) |
| MobileNet-V1         | 608         |    8    |   270e    |     ----     |  29.4  | [下载链接](https://paddledet.bj.bcebos.com/models/yolov3_mobilenet_v1_270e_coco.pdparams) | [配置文件](https://github.com/PaddlePaddle/PaddleDetection/tree/release/2.5/configs/yolov3/yolov3_mobilenet_v1_270e_coco.yml) |
| MobileNet-V1         | 416         |    8    |   270e    |     ----     |  29.3  | [下载链接](https://paddledet.bj.bcebos.com/models/yolov3_mobilenet_v1_270e_coco.pdparams) | [配置文件](https://github.com/PaddlePaddle/PaddleDetection/tree/release/2.5/configs/yolov3/yolov3_mobilenet_v1_270e_coco.yml) |
| MobileNet-V1         | 320         |    8    |   270e    |     ----     |  27.2  | [下载链接](https://paddledet.bj.bcebos.com/models/yolov3_mobilenet_v1_270e_coco.pdparams) | [配置文件](https://github.com/PaddlePaddle/PaddleDetection/tree/release/2.5/configs/yolov3/yolov3_mobilenet_v1_270e_coco.yml) |
| MobileNet-V3         | 608         |    8    |   270e    |     ----     |  31.4  | [下载链接](https://paddledet.bj.bcebos.com/models/yolov3_mobilenet_v3_large_270e_coco.pdparams) | [配置文件](https://github.com/PaddlePaddle/PaddleDetection/tree/release/2.5/configs/yolov3/yolov3_mobilenet_v3_large_270e_coco.yml) |
| MobileNet-V3         | 416         |    8    |   270e    |     ----     |  29.6  | [下载链接](https://paddledet.bj.bcebos.com/models/yolov3_mobilenet_v3_large_270e_coco.pdparams) | [配置文件](https://github.com/PaddlePaddle/PaddleDetection/tree/release/2.5/configs/yolov3/yolov3_mobilenet_v3_large_270e_coco.yml) |
| MobileNet-V3         | 320         |    8    |   270e    |     ----     |  27.1  | [下载链接](https://paddledet.bj.bcebos.com/models/yolov3_mobilenet_v3_large_270e_coco.pdparams) | [配置文件](https://github.com/PaddlePaddle/PaddleDetection/tree/release/2.5/configs/yolov3/yolov3_mobilenet_v3_large_270e_coco.yml) |
| MobileNet-V1-SSLD    | 608         |    8    |   270e    |     ----     |  31.0  | [下载链接](https://paddledet.bj.bcebos.com/models/yolov3_mobilenet_v1_ssld_270e_coco.pdparams) | [配置文件](https://github.com/PaddlePaddle/PaddleDetection/tree/release/2.5/configs/yolov3/yolov3_mobilenet_v1_ssld_270e_coco.yml) |
| MobileNet-V1-SSLD    | 416         |    8    |   270e    |     ----     |  30.6  | [下载链接](https://paddledet.bj.bcebos.com/models/yolov3_mobilenet_v1_ssld_270e_coco.pdparams) | [配置文件](https://github.com/PaddlePaddle/PaddleDetection/tree/release/2.5/configs/yolov3/yolov3_mobilenet_v1_ssld_270e_coco.yml) |
| MobileNet-V1-SSLD    | 320         |    8    |   270e    |     ----     |  28.4  | [下载链接](https://paddledet.bj.bcebos.com/models/yolov3_mobilenet_v1_ssld_270e_coco.pdparams) | [配置文件](https://github.com/PaddlePaddle/PaddleDetection/tree/release/2.5/configs/yolov3/yolov3_mobilenet_v1_ssld_270e_coco.yml) |
=======
| DarkNet53(paper)  | 608         |    8    |   270e    |     -     |  33.0  |    -   |    -   |
| DarkNet53(paper)  | 416         |    8    |   270e    |     -     |  31.0  |    -   |    -   |
| DarkNet53(paper)  | 320         |    8    |   270e    |     -     |  28.2  |    -   |    -   |
| DarkNet53         | 608         |    8    |   270e    |     -     |  **39.1**  | [下载链接](https://paddledet.bj.bcebos.com/models/yolov3_darknet53_270e_coco.pdparams) | [配置文件](./yolov3_darknet53_270e_coco.yml) |
| DarkNet53         | 416         |    8    |   270e    |     -     |  37.7  | [下载链接](https://paddledet.bj.bcebos.com/models/yolov3_darknet53_270e_coco.pdparams) | [配置文件](./yolov3_darknet53_270e_coco.yml) |
| DarkNet53         | 320         |    8    |   270e    |     -     |  34.8  | [下载链接](https://paddledet.bj.bcebos.com/models/yolov3_darknet53_270e_coco.pdparams) | [配置文件](./yolov3_darknet53_270e_coco.yml) |
|   ResNet50_vd-DCN    | 608        |    8    |   270e    |     -     |  **40.6**  | [下载链接](https://paddledet.bj.bcebos.com/models/yolov3_r50vd_dcn_270e_coco.pdparams) | [配置文件](./yolov3_r50vd_dcn_270e_coco.yml) |
|   ResNet50_vd-DCN    | 416        |    8    |   270e    |     -     |  38.2  | [下载链接](https://paddledet.bj.bcebos.com/models/yolov3_r50vd_dcn_270e_coco.pdparams) | [配置文件](./yolov3_r50vd_dcn_270e_coco.yml) |
|   ResNet50_vd-DCN    | 320        |    8    |   270e    |     -     |  35.1  | [下载链接](https://paddledet.bj.bcebos.com/models/yolov3_r50vd_dcn_270e_coco.pdparams) | [配置文件](./yolov3_r50vd_dcn_270e_coco.yml) |
| ResNet34         | 608         |    8    |   270e    |     -     |  36.2  | [下载链接](https://paddledet.bj.bcebos.com/models/yolov3_r34_270e_coco.pdparams) | [配置文件](./yolov3_r34_270e_coco.yml) |
| ResNet34         | 416         |    8    |   270e    |     -     |  34.3  | [下载链接](https://paddledet.bj.bcebos.com/models/yolov3_r34_270e_coco.pdparams) | [配置文件](./yolov3_r34_270e_coco.yml) |
| ResNet34         | 320         |    8    |   270e    |     -     |  31.2  | [下载链接](https://paddledet.bj.bcebos.com/models/yolov3_r34_270e_coco.pdparams) | [配置文件](./yolov3_r34_270e_coco.yml) |
| MobileNet-V1         | 608         |    8    |   270e    |     -     |  29.4  | [下载链接](https://paddledet.bj.bcebos.com/models/yolov3_mobilenet_v1_270e_coco.pdparams) | [配置文件](./yolov3_mobilenet_v1_270e_coco.yml) |
| MobileNet-V1         | 416         |    8    |   270e    |     -     |  29.3  | [下载链接](https://paddledet.bj.bcebos.com/models/yolov3_mobilenet_v1_270e_coco.pdparams) | [配置文件](./yolov3_mobilenet_v1_270e_coco.yml) |
| MobileNet-V1         | 320         |    8    |   270e    |     -     |  27.2  | [下载链接](https://paddledet.bj.bcebos.com/models/yolov3_mobilenet_v1_270e_coco.pdparams) | [配置文件](./yolov3_mobilenet_v1_270e_coco.yml) |
| MobileNet-V3         | 608         |    8    |   270e    |     -     |  31.4  | [下载链接](https://paddledet.bj.bcebos.com/models/yolov3_mobilenet_v3_large_270e_coco.pdparams) | [配置文件](./yolov3_mobilenet_v3_large_270e_coco.yml) |
| MobileNet-V3         | 416         |    8    |   270e    |     -     |  29.6  | [下载链接](https://paddledet.bj.bcebos.com/models/yolov3_mobilenet_v3_large_270e_coco.pdparams) | [配置文件](./yolov3_mobilenet_v3_large_270e_coco.yml) |
| MobileNet-V3         | 320         |    8    |   270e    |     -     |  27.1  | [下载链接](https://paddledet.bj.bcebos.com/models/yolov3_mobilenet_v3_large_270e_coco.pdparams) | [配置文件](./yolov3_mobilenet_v3_large_270e_coco.yml) |
| MobileNet-V1-SSLD    | 608         |    8    |   270e    |     -     |  31.0  | [下载链接](https://paddledet.bj.bcebos.com/models/yolov3_mobilenet_v1_ssld_270e_coco.pdparams) | [配置文件](./yolov3_mobilenet_v1_ssld_270e_coco.yml) |
| MobileNet-V1-SSLD    | 416         |    8    |   270e    |     -     |  30.6  | [下载链接](https://paddledet.bj.bcebos.com/models/yolov3_mobilenet_v1_ssld_270e_coco.pdparams) | [配置文件](./yolov3_mobilenet_v1_ssld_270e_coco.yml) |
| MobileNet-V1-SSLD    | 320         |    8    |   270e    |     -     |  28.4  | [下载链接](https://paddledet.bj.bcebos.com/models/yolov3_mobilenet_v1_ssld_270e_coco.pdparams) | [配置文件](./yolov3_mobilenet_v1_ssld_270e_coco.yml) |
>>>>>>> b036ecb1

### YOLOv3 on Pasacl VOC

| 骨架网络     | 输入尺寸 | 每张GPU图片个数 | 学习率策略 |推理时间(fps)| mAP(0.50,11point) | 下载 | 配置文件 |
| :----------- | :--: | :-----: | :-----: |:------------: |:----: | :-------: | :----: |
<<<<<<< HEAD
| MobileNet-V1 | 608  |    8    |   270e  |      -        |  75.2  | [下载链接](https://paddledet.bj.bcebos.com/models/yolov3_mobilenet_v1_270e_voc.pdparams) | [配置文件](https://github.com/PaddlePaddle/PaddleDetection/tree/release/2.5/configs/yolov3/yolov3_mobilenet_v1_270e_voc.yml) |
| MobileNet-V1 | 416  |    8    |   270e  |      -        |  76.2  | [下载链接](https://paddledet.bj.bcebos.com/models/yolov3_mobilenet_v1_270e_voc.pdparams) | [配置文件](https://github.com/PaddlePaddle/PaddleDetection/tree/release/2.5/configs/yolov3/yolov3_mobilenet_v1_270e_voc.yml) |
| MobileNet-V1 | 320  |    8    |   270e  |      -        |  74.3  | [下载链接](https://paddledet.bj.bcebos.com/models/yolov3_mobilenet_v1_270e_voc.pdparams) | [配置文件](https://github.com/PaddlePaddle/PaddleDetection/tree/release/2.5/configs/yolov3/yolov3_mobilenet_v1_270e_voc.yml) |
| MobileNet-V3 | 608  |    8    |   270e  |      -        |  79.6  | [下载链接](https://paddledet.bj.bcebos.com/models/yolov3_mobilenet_v3_large_270e_voc.pdparams) | [配置文件](https://github.com/PaddlePaddle/PaddleDetection/tree/release/2.5/configs/yolov3/yolov3_mobilenet_v3_large_270e_voc.yml) |
| MobileNet-V3 | 416  |    8    |   270e  |      -        |  78.6  | [下载链接](https://paddledet.bj.bcebos.com/models/yolov3_mobilenet_v3_large_270e_voc.pdparams) | [配置文件](https://github.com/PaddlePaddle/PaddleDetection/tree/release/2.5/configs/yolov3/yolov3_mobilenet_v3_large_270e_voc.yml) |
| MobileNet-V3 | 320  |    8    |   270e  |      -        |  76.4  | [下载链接](https://paddledet.bj.bcebos.com/models/yolov3_mobilenet_v3_large_270e_voc.pdparams) | [配置文件](https://github.com/PaddlePaddle/PaddleDetection/tree/release/2.5/configs/yolov3/yolov3_mobilenet_v3_large_270e_voc.yml) |
| MobileNet-V1-SSLD | 608  |    8    |   270e  |      -        |  78.3  | [下载链接](https://paddledet.bj.bcebos.com/models/yolov3_mobilenet_v1_ssld_270e_voc.pdparams) | [配置文件](https://github.com/PaddlePaddle/PaddleDetection/tree/release/2.5/configs/yolov3/yolov3_mobilenet_v1_ssld_270e_voc.yml) |
| MobileNet-V1-SSLD | 416  |    8    |   270e  |      -        |  79.6  | [下载链接](https://paddledet.bj.bcebos.com/models/yolov3_mobilenet_v1_ssld_270e_voc.pdparams) | [配置文件](https://github.com/PaddlePaddle/PaddleDetection/tree/release/2.5/configs/yolov3/yolov3_mobilenet_v1_ssld_270e_voc.yml) |
| MobileNet-V1-SSLD | 320  |    8    |   270e  |      -        |  77.3  | [下载链接](https://paddledet.bj.bcebos.com/models/yolov3_mobilenet_v1_ssld_270e_voc.pdparams) | [配置文件](https://github.com/PaddlePaddle/PaddleDetection/tree/release/2.5/configs/yolov3/yolov3_mobilenet_v1_ssld_270e_voc.yml) |
| MobileNet-V3-SSLD | 608  |    8    |   270e  |      -        |  80.4  | [下载链接](https://paddledet.bj.bcebos.com/models/yolov3_mobilenet_v3_large_ssld_270e_voc.pdparams) | [配置文件](https://github.com/PaddlePaddle/PaddleDetection/tree/release/2.5/configs/yolov3/yolov3_mobilenet_v3_large_ssld_270e_voc.yml) |
| MobileNet-V3-SSLD | 416  |    8    |   270e  |      -        |  79.2  | [下载链接](https://paddledet.bj.bcebos.com/models/yolov3_mobilenet_v3_large_ssld_270e_voc.pdparams) | [配置文件](https://github.com/PaddlePaddle/PaddleDetection/tree/release/2.5/configs/yolov3/yolov3_mobilenet_v3_large_ssld_270e_voc.yml) |
| MobileNet-V3-SSLD | 320  |    8    |   270e  |      -        |  77.3  | [下载链接](https://paddledet.bj.bcebos.com/models/yolov3_mobilenet_v3_large_ssld_270e_voc.pdparams) | [配置文件](https://github.com/PaddlePaddle/PaddleDetection/tree/release/2.5/configs/yolov3/yolov3_mobilenet_v3_large_ssld_270e_voc.yml) |
=======
| DarkNet53    | 608  |    8    |   270e  |      -        |  **85.4** (56.1 mAP<br>0.5:0.95)  | [下载链接](https://paddledet.bj.bcebos.com/models/yolov3_darknet53_270e_voc.pdparams) | [配置文件](./yolov3_darknet53_270e_voc.yml) |
| DarkNet53    | 416  |    8    |   270e  |      -        |  85.2 (57.3 mAP<br>0.5:0.95)  | [下载链接](https://paddledet.bj.bcebos.com/models/yolov3_darknet53_270e_voc.pdparams) | [配置文件](./yolov3_darknet53_270e_voc.yml) |
| DarkNet53    | 320  |    8    |   270e  |      -        |  84.3 (55.2 mAP<br>0.5:0.95)  | [下载链接](https://paddledet.bj.bcebos.com/models/yolov3_darknet53_270e_voc.pdparams) | [配置文件](./yolov3_darknet53_270e_voc.yml) |
| MobileNet-V1 | 608  |    8    |   270e  |      -        |  75.2  | [下载链接](https://paddledet.bj.bcebos.com/models/yolov3_mobilenet_v1_270e_voc.pdparams) | [配置文件](./yolov3_mobilenet_v1_270e_voc.yml) |
| MobileNet-V1 | 416  |    8    |   270e  |      -        |  76.2  | [下载链接](https://paddledet.bj.bcebos.com/models/yolov3_mobilenet_v1_270e_voc.pdparams) | [配置文件](./yolov3_mobilenet_v1_270e_voc.yml) |
| MobileNet-V1 | 320  |    8    |   270e  |      -        |  74.3  | [下载链接](https://paddledet.bj.bcebos.com/models/yolov3_mobilenet_v1_270e_voc.pdparams) | [配置文件](./yolov3_mobilenet_v1_270e_voc.yml) |
| MobileNet-V3 | 608  |    8    |   270e  |      -        |  79.6  | [下载链接](https://paddledet.bj.bcebos.com/models/yolov3_mobilenet_v3_large_270e_voc.pdparams) | [配置文件](./yolov3_mobilenet_v3_large_270e_voc.yml) |
| MobileNet-V3 | 416  |    8    |   270e  |      -        |  78.6  | [下载链接](https://paddledet.bj.bcebos.com/models/yolov3_mobilenet_v3_large_270e_voc.pdparams) | [配置文件](./yolov3_mobilenet_v3_large_270e_voc.yml) |
| MobileNet-V3 | 320  |    8    |   270e  |      -        |  76.4  | [下载链接](https://paddledet.bj.bcebos.com/models/yolov3_mobilenet_v3_large_270e_voc.pdparams) | [配置文件](./yolov3_mobilenet_v3_large_270e_voc.yml) |
| MobileNet-V1-SSLD | 608  |    8    |   270e  |      -        |  78.3  | [下载链接](https://paddledet.bj.bcebos.com/models/yolov3_mobilenet_v1_ssld_270e_voc.pdparams) | [配置文件](./yolov3_mobilenet_v1_ssld_270e_voc.yml) |
| MobileNet-V1-SSLD | 416  |    8    |   270e  |      -        |  79.6  | [下载链接](https://paddledet.bj.bcebos.com/models/yolov3_mobilenet_v1_ssld_270e_voc.pdparams) | [配置文件](./yolov3_mobilenet_v1_ssld_270e_voc.yml) |
| MobileNet-V1-SSLD | 320  |    8    |   270e  |      -        |  77.3  | [下载链接](https://paddledet.bj.bcebos.com/models/yolov3_mobilenet_v1_ssld_270e_voc.pdparams) | [配置文件](./yolov3_mobilenet_v1_ssld_270e_voc.yml) |
| MobileNet-V3-SSLD | 608  |    8    |   270e  |      -        |  80.4  | [下载链接](https://paddledet.bj.bcebos.com/models/yolov3_mobilenet_v3_large_ssld_270e_voc.pdparams) | [配置文件](./yolov3_mobilenet_v3_large_ssld_270e_voc.yml) |
| MobileNet-V3-SSLD | 416  |    8    |   270e  |      -        |  79.2  | [下载链接](https://paddledet.bj.bcebos.com/models/yolov3_mobilenet_v3_large_ssld_270e_voc.pdparams) | [配置文件](./yolov3_mobilenet_v3_large_ssld_270e_voc.yml) |
| MobileNet-V3-SSLD | 320  |    8    |   270e  |      -        |  77.3  | [下载链接](https://paddledet.bj.bcebos.com/models/yolov3_mobilenet_v3_large_ssld_270e_voc.pdparams) | [配置文件](./yolov3_mobilenet_v3_large_ssld_270e_voc.yml) |


**注意:**
  - YOLOv3模型训练过程中默认使用8 GPUs，总batch_size默认为64，评估时网络尺度默认为`608*608`；
  - `416*416`和`320*320`尺度只需更改`EvalReader`的`Resize`参数为相应值即可，无需重新训练模型，如：
  ```
    EvalReader:
    sample_transforms:
        - Decode: {}
        - Resize: {target_size: [416, 416], keep_ratio: False, interp: 2} # or [320, 320]
        - NormalizeImage: {mean: [0.485, 0.456, 0.406], std: [0.229, 0.224, 0.225], is_scale: True}
        - Permute: {}
    batch_size: 1
  ```
  - VOC数据集可以从此[链接](https://bj.bcebos.com/v1/paddledet/data/voc.zip)下载，默认评估指标为mAP(0.50,11point)，如果想转为COCO格式指标的mAP<br>0.5:0.95，可以参照[yolov3_darknet53_270e_voc](./yolov3_darknet53_270e_voc.yml) 添加以下几行重新eval：
  ```
    metric: COCO
    EvalDataset:
    !COCODataSet
        image_dir: VOCdevkit/VOC2007/JPEGImages
        anno_path: voc_test.json
        dataset_dir: dataset/voc
  ```

>>>>>>> b036ecb1

## Citations
```
@misc{redmon2018yolov3,
    title={YOLOv3: An Incremental Improvement},
    author={Joseph Redmon and Ali Farhadi},
    year={2018},
    eprint={1804.02767},
    archivePrefix={arXiv},
    primaryClass={cs.CV}
}
```<|MERGE_RESOLUTION|>--- conflicted
+++ resolved
@@ -6,29 +6,6 @@
 
 | 骨架网络             | 输入尺寸   | 每张GPU图片个数 | 学习率策略 |推理时间(fps) | mAP<sup>val<br>0.5:0.95 |                           下载                          | 配置文件 |
 | :------------------- | :------- | :-----: | :-----: | :------------: | :-----: | :-----------------------------------------------------: | :-----: |
-<<<<<<< HEAD
-| DarkNet53(paper)  | 608         |    8    |   270e    |     ----     |  33.0  |    -   |    -   |
-| DarkNet53(paper)  | 416         |    8    |   270e    |     ----     |  31.0  |    -   |    -   |
-| DarkNet53(paper)  | 320         |    8    |   270e    |     ----     |  28.2  |    -   |    -   |
-| DarkNet53         | 608         |    8    |   270e    |     ----     |  39.1  | [下载链接](https://paddledet.bj.bcebos.com/models/yolov3_darknet53_270e_coco.pdparams) | [配置文件](https://github.com/PaddlePaddle/PaddleDetection/tree/release/2.5/configs/yolov3/yolov3_darknet53_270e_coco.yml) |
-| DarkNet53         | 416         |    8    |   270e    |     ----     |  37.7  | [下载链接](https://paddledet.bj.bcebos.com/models/yolov3_darknet53_270e_coco.pdparams) | [配置文件](https://github.com/PaddlePaddle/PaddleDetection/tree/release/2.5/configs/yolov3/yolov3_darknet53_270e_coco.yml) |
-| DarkNet53         | 320         |    8    |   270e    |     ----     |  34.8  | [下载链接](https://paddledet.bj.bcebos.com/models/yolov3_darknet53_270e_coco.pdparams) | [配置文件](https://github.com/PaddlePaddle/PaddleDetection/tree/release/2.5/configs/yolov3/yolov3_darknet53_270e_coco.yml) |
-|   ResNet50_vd        | 608        |    8    |   270e    |     ----     |  40.6  | [下载链接](https://paddledet.bj.bcebos.com/models/yolov3_r50vd_dcn_270e_coco.pdparams) | [配置文件](https://github.com/PaddlePaddle/PaddleDetection/tree/release/2.5/configs/yolov3/yolov3_r50vd_dcn_270e_coco.yml) |
-|   ResNet50_vd        | 416        |    8    |   270e    |     ----     |  38.2  | [下载链接](https://paddledet.bj.bcebos.com/models/yolov3_r50vd_dcn_270e_coco.pdparams) | [配置文件](https://github.com/PaddlePaddle/PaddleDetection/tree/release/2.5/configs/yolov3/yolov3_r50vd_dcn_270e_coco.yml) |
-|   ResNet50_vd        | 320        |    8    |   270e    |     ----     |  35.1  | [下载链接](https://paddledet.bj.bcebos.com/models/yolov3_r50vd_dcn_270e_coco.pdparams) | [配置文件](https://github.com/PaddlePaddle/PaddleDetection/tree/release/2.5/configs/yolov3/yolov3_r50vd_dcn_270e_coco.yml) |
-| ResNet34         | 608         |    8    |   270e    |     ----     |  36.2  | [下载链接](https://paddledet.bj.bcebos.com/models/yolov3_r34_270e_coco.pdparams) | [配置文件](https://github.com/PaddlePaddle/PaddleDetection/tree/release/2.5/configs/yolov3/yolov3_r34_270e_coco.yml) |
-| ResNet34         | 416         |    8    |   270e    |     ----     |  34.3  | [下载链接](https://paddledet.bj.bcebos.com/models/yolov3_r34_270e_coco.pdparams) | [配置文件](https://github.com/PaddlePaddle/PaddleDetection/tree/release/2.5/configs/yolov3/yolov3_r34_270e_coco.yml) |
-| ResNet34         | 320         |    8    |   270e    |     ----     |  31.2  | [下载链接](https://paddledet.bj.bcebos.com/models/yolov3_r34_270e_coco.pdparams) | [配置文件](https://github.com/PaddlePaddle/PaddleDetection/tree/release/2.5/configs/yolov3/yolov3_r34_270e_coco.yml) |
-| MobileNet-V1         | 608         |    8    |   270e    |     ----     |  29.4  | [下载链接](https://paddledet.bj.bcebos.com/models/yolov3_mobilenet_v1_270e_coco.pdparams) | [配置文件](https://github.com/PaddlePaddle/PaddleDetection/tree/release/2.5/configs/yolov3/yolov3_mobilenet_v1_270e_coco.yml) |
-| MobileNet-V1         | 416         |    8    |   270e    |     ----     |  29.3  | [下载链接](https://paddledet.bj.bcebos.com/models/yolov3_mobilenet_v1_270e_coco.pdparams) | [配置文件](https://github.com/PaddlePaddle/PaddleDetection/tree/release/2.5/configs/yolov3/yolov3_mobilenet_v1_270e_coco.yml) |
-| MobileNet-V1         | 320         |    8    |   270e    |     ----     |  27.2  | [下载链接](https://paddledet.bj.bcebos.com/models/yolov3_mobilenet_v1_270e_coco.pdparams) | [配置文件](https://github.com/PaddlePaddle/PaddleDetection/tree/release/2.5/configs/yolov3/yolov3_mobilenet_v1_270e_coco.yml) |
-| MobileNet-V3         | 608         |    8    |   270e    |     ----     |  31.4  | [下载链接](https://paddledet.bj.bcebos.com/models/yolov3_mobilenet_v3_large_270e_coco.pdparams) | [配置文件](https://github.com/PaddlePaddle/PaddleDetection/tree/release/2.5/configs/yolov3/yolov3_mobilenet_v3_large_270e_coco.yml) |
-| MobileNet-V3         | 416         |    8    |   270e    |     ----     |  29.6  | [下载链接](https://paddledet.bj.bcebos.com/models/yolov3_mobilenet_v3_large_270e_coco.pdparams) | [配置文件](https://github.com/PaddlePaddle/PaddleDetection/tree/release/2.5/configs/yolov3/yolov3_mobilenet_v3_large_270e_coco.yml) |
-| MobileNet-V3         | 320         |    8    |   270e    |     ----     |  27.1  | [下载链接](https://paddledet.bj.bcebos.com/models/yolov3_mobilenet_v3_large_270e_coco.pdparams) | [配置文件](https://github.com/PaddlePaddle/PaddleDetection/tree/release/2.5/configs/yolov3/yolov3_mobilenet_v3_large_270e_coco.yml) |
-| MobileNet-V1-SSLD    | 608         |    8    |   270e    |     ----     |  31.0  | [下载链接](https://paddledet.bj.bcebos.com/models/yolov3_mobilenet_v1_ssld_270e_coco.pdparams) | [配置文件](https://github.com/PaddlePaddle/PaddleDetection/tree/release/2.5/configs/yolov3/yolov3_mobilenet_v1_ssld_270e_coco.yml) |
-| MobileNet-V1-SSLD    | 416         |    8    |   270e    |     ----     |  30.6  | [下载链接](https://paddledet.bj.bcebos.com/models/yolov3_mobilenet_v1_ssld_270e_coco.pdparams) | [配置文件](https://github.com/PaddlePaddle/PaddleDetection/tree/release/2.5/configs/yolov3/yolov3_mobilenet_v1_ssld_270e_coco.yml) |
-| MobileNet-V1-SSLD    | 320         |    8    |   270e    |     ----     |  28.4  | [下载链接](https://paddledet.bj.bcebos.com/models/yolov3_mobilenet_v1_ssld_270e_coco.pdparams) | [配置文件](https://github.com/PaddlePaddle/PaddleDetection/tree/release/2.5/configs/yolov3/yolov3_mobilenet_v1_ssld_270e_coco.yml) |
-=======
 | DarkNet53(paper)  | 608         |    8    |   270e    |     -     |  33.0  |    -   |    -   |
 | DarkNet53(paper)  | 416         |    8    |   270e    |     -     |  31.0  |    -   |    -   |
 | DarkNet53(paper)  | 320         |    8    |   270e    |     -     |  28.2  |    -   |    -   |
@@ -50,26 +27,11 @@
 | MobileNet-V1-SSLD    | 608         |    8    |   270e    |     -     |  31.0  | [下载链接](https://paddledet.bj.bcebos.com/models/yolov3_mobilenet_v1_ssld_270e_coco.pdparams) | [配置文件](./yolov3_mobilenet_v1_ssld_270e_coco.yml) |
 | MobileNet-V1-SSLD    | 416         |    8    |   270e    |     -     |  30.6  | [下载链接](https://paddledet.bj.bcebos.com/models/yolov3_mobilenet_v1_ssld_270e_coco.pdparams) | [配置文件](./yolov3_mobilenet_v1_ssld_270e_coco.yml) |
 | MobileNet-V1-SSLD    | 320         |    8    |   270e    |     -     |  28.4  | [下载链接](https://paddledet.bj.bcebos.com/models/yolov3_mobilenet_v1_ssld_270e_coco.pdparams) | [配置文件](./yolov3_mobilenet_v1_ssld_270e_coco.yml) |
->>>>>>> b036ecb1
 
 ### YOLOv3 on Pasacl VOC
 
 | 骨架网络     | 输入尺寸 | 每张GPU图片个数 | 学习率策略 |推理时间(fps)| mAP(0.50,11point) | 下载 | 配置文件 |
 | :----------- | :--: | :-----: | :-----: |:------------: |:----: | :-------: | :----: |
-<<<<<<< HEAD
-| MobileNet-V1 | 608  |    8    |   270e  |      -        |  75.2  | [下载链接](https://paddledet.bj.bcebos.com/models/yolov3_mobilenet_v1_270e_voc.pdparams) | [配置文件](https://github.com/PaddlePaddle/PaddleDetection/tree/release/2.5/configs/yolov3/yolov3_mobilenet_v1_270e_voc.yml) |
-| MobileNet-V1 | 416  |    8    |   270e  |      -        |  76.2  | [下载链接](https://paddledet.bj.bcebos.com/models/yolov3_mobilenet_v1_270e_voc.pdparams) | [配置文件](https://github.com/PaddlePaddle/PaddleDetection/tree/release/2.5/configs/yolov3/yolov3_mobilenet_v1_270e_voc.yml) |
-| MobileNet-V1 | 320  |    8    |   270e  |      -        |  74.3  | [下载链接](https://paddledet.bj.bcebos.com/models/yolov3_mobilenet_v1_270e_voc.pdparams) | [配置文件](https://github.com/PaddlePaddle/PaddleDetection/tree/release/2.5/configs/yolov3/yolov3_mobilenet_v1_270e_voc.yml) |
-| MobileNet-V3 | 608  |    8    |   270e  |      -        |  79.6  | [下载链接](https://paddledet.bj.bcebos.com/models/yolov3_mobilenet_v3_large_270e_voc.pdparams) | [配置文件](https://github.com/PaddlePaddle/PaddleDetection/tree/release/2.5/configs/yolov3/yolov3_mobilenet_v3_large_270e_voc.yml) |
-| MobileNet-V3 | 416  |    8    |   270e  |      -        |  78.6  | [下载链接](https://paddledet.bj.bcebos.com/models/yolov3_mobilenet_v3_large_270e_voc.pdparams) | [配置文件](https://github.com/PaddlePaddle/PaddleDetection/tree/release/2.5/configs/yolov3/yolov3_mobilenet_v3_large_270e_voc.yml) |
-| MobileNet-V3 | 320  |    8    |   270e  |      -        |  76.4  | [下载链接](https://paddledet.bj.bcebos.com/models/yolov3_mobilenet_v3_large_270e_voc.pdparams) | [配置文件](https://github.com/PaddlePaddle/PaddleDetection/tree/release/2.5/configs/yolov3/yolov3_mobilenet_v3_large_270e_voc.yml) |
-| MobileNet-V1-SSLD | 608  |    8    |   270e  |      -        |  78.3  | [下载链接](https://paddledet.bj.bcebos.com/models/yolov3_mobilenet_v1_ssld_270e_voc.pdparams) | [配置文件](https://github.com/PaddlePaddle/PaddleDetection/tree/release/2.5/configs/yolov3/yolov3_mobilenet_v1_ssld_270e_voc.yml) |
-| MobileNet-V1-SSLD | 416  |    8    |   270e  |      -        |  79.6  | [下载链接](https://paddledet.bj.bcebos.com/models/yolov3_mobilenet_v1_ssld_270e_voc.pdparams) | [配置文件](https://github.com/PaddlePaddle/PaddleDetection/tree/release/2.5/configs/yolov3/yolov3_mobilenet_v1_ssld_270e_voc.yml) |
-| MobileNet-V1-SSLD | 320  |    8    |   270e  |      -        |  77.3  | [下载链接](https://paddledet.bj.bcebos.com/models/yolov3_mobilenet_v1_ssld_270e_voc.pdparams) | [配置文件](https://github.com/PaddlePaddle/PaddleDetection/tree/release/2.5/configs/yolov3/yolov3_mobilenet_v1_ssld_270e_voc.yml) |
-| MobileNet-V3-SSLD | 608  |    8    |   270e  |      -        |  80.4  | [下载链接](https://paddledet.bj.bcebos.com/models/yolov3_mobilenet_v3_large_ssld_270e_voc.pdparams) | [配置文件](https://github.com/PaddlePaddle/PaddleDetection/tree/release/2.5/configs/yolov3/yolov3_mobilenet_v3_large_ssld_270e_voc.yml) |
-| MobileNet-V3-SSLD | 416  |    8    |   270e  |      -        |  79.2  | [下载链接](https://paddledet.bj.bcebos.com/models/yolov3_mobilenet_v3_large_ssld_270e_voc.pdparams) | [配置文件](https://github.com/PaddlePaddle/PaddleDetection/tree/release/2.5/configs/yolov3/yolov3_mobilenet_v3_large_ssld_270e_voc.yml) |
-| MobileNet-V3-SSLD | 320  |    8    |   270e  |      -        |  77.3  | [下载链接](https://paddledet.bj.bcebos.com/models/yolov3_mobilenet_v3_large_ssld_270e_voc.pdparams) | [配置文件](https://github.com/PaddlePaddle/PaddleDetection/tree/release/2.5/configs/yolov3/yolov3_mobilenet_v3_large_ssld_270e_voc.yml) |
-=======
 | DarkNet53    | 608  |    8    |   270e  |      -        |  **85.4** (56.1 mAP<br>0.5:0.95)  | [下载链接](https://paddledet.bj.bcebos.com/models/yolov3_darknet53_270e_voc.pdparams) | [配置文件](./yolov3_darknet53_270e_voc.yml) |
 | DarkNet53    | 416  |    8    |   270e  |      -        |  85.2 (57.3 mAP<br>0.5:0.95)  | [下载链接](https://paddledet.bj.bcebos.com/models/yolov3_darknet53_270e_voc.pdparams) | [配置文件](./yolov3_darknet53_270e_voc.yml) |
 | DarkNet53    | 320  |    8    |   270e  |      -        |  84.3 (55.2 mAP<br>0.5:0.95)  | [下载链接](https://paddledet.bj.bcebos.com/models/yolov3_darknet53_270e_voc.pdparams) | [配置文件](./yolov3_darknet53_270e_voc.yml) |
@@ -109,7 +71,6 @@
         dataset_dir: dataset/voc
   ```
 
->>>>>>> b036ecb1
 
 ## Citations
 ```
