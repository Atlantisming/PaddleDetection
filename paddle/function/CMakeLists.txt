file(GLOB h_files . *Op.h)
file(GLOB cpp_files . *Op.cpp)

list(APPEND h_files Function.h)
list(APPEND cpp_files Function.cpp)
list(APPEND cpp_files BufferArg.cpp)

if(WITH_GPU)
    file(GLOB cu_files . *OpGpu.cu)
    cuda_compile(cu_objs ${cu_files})
endif()

add_library(paddle_function STATIC ${cpp_files} ${cu_objs})
add_dependencies(paddle_function ${external_project_dependencies})


if(WITH_GPU)
if(WITH_TESTING)
    # TODO:
    # file(GLOB test_files . *OpTest.cpp)
    # add_executable(${test_bin} EXCLUDE_FROM_ALL ${test_files})
<<<<<<< HEAD
    add_simple_unittest(CrossMapNormalOpTest)
    add_simple_unittest(PadOpTest)
    add_simple_unittest(ContextProjectionOpTest)
=======
    # add_simple_unittest(CrossMapNormalOpTest)
    add_simple_unittest(TensorShapeTest)
    add_simple_unittest(TensorTypeTest)
    add_simple_unittest(BufferArgTest)
    add_simple_unittest(FunctionTest)
    # add_simple_unittest(ContextProjectionOpTest)
>>>>>>> 5d28da43
endif()
endif()

add_style_check_target(paddle_function ${h_files})
add_style_check_target(paddle_function ${cpp_files})
if(WITH_GPU)
    add_style_check_target(paddle_function ${cu_files})
endif()<|MERGE_RESOLUTION|>--- conflicted
+++ resolved
@@ -19,18 +19,13 @@
     # TODO:
     # file(GLOB test_files . *OpTest.cpp)
     # add_executable(${test_bin} EXCLUDE_FROM_ALL ${test_files})
-<<<<<<< HEAD
-    add_simple_unittest(CrossMapNormalOpTest)
-    add_simple_unittest(PadOpTest)
-    add_simple_unittest(ContextProjectionOpTest)
-=======
     # add_simple_unittest(CrossMapNormalOpTest)
     add_simple_unittest(TensorShapeTest)
     add_simple_unittest(TensorTypeTest)
     add_simple_unittest(BufferArgTest)
     add_simple_unittest(FunctionTest)
+    add_simple_unittest(PadOpTest)
     # add_simple_unittest(ContextProjectionOpTest)
->>>>>>> 5d28da43
 endif()
 endif()
 
