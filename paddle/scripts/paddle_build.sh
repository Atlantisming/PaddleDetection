--- conflicted
+++ resolved
@@ -106,11 +106,8 @@
         -DWITH_FLUID_ONLY=${WITH_FLUID_ONLY:-OFF}
         -DCMAKE_EXPORT_COMPILE_COMMANDS=ON
         -DWITH_CONTRIB=${WITH_CONTRIB:-ON}
-<<<<<<< HEAD
         -DWITH_ANAKIN=${WITH_ANAKIN:-ON}
-=======
         -DWITH_INFERENCE_DEMO=${WITH_INFERENCE_DEMO:-ON}
->>>>>>> 2ecc5622
     ========================================
 EOF
     # Disable UNITTEST_USE_VIRTUALENV in docker because
