/* Copyright (c) 2018 PaddlePaddle Authors. All Rights Reserved.

Licensed under the Apache License, Version 2.0 (the "License");
you may not use this file except in compliance with the License.
You may obtain a copy of the License at

    http://www.apache.org/licenses/LICENSE-2.0

Unless required by applicable law or agreed to in writing, software
distributed under the License is distributed on an "AS IS" BASIS,
WITHOUT WARRANTIES OR CONDITIONS OF ANY KIND, either express or implied.
See the License for the specific language governing permissions and
limitations under the License. */

#include <stdio.h>
#include <string>
#include <vector>
#include "cub/cub.cuh"
#include "paddle/fluid/framework/mixed_vector.h"
#include "paddle/fluid/framework/op_registry.h"
#include "paddle/fluid/memory/memory.h"
#include "paddle/fluid/operators/detail/safe_ref.h"
#include "paddle/fluid/operators/gather.cu.h"
#include "paddle/fluid/operators/math/math_function.h"
#include "paddle/fluid/platform/for_range.h"

namespace paddle {
namespace operators {

using Tensor = framework::Tensor;
using LoDTensor = framework::LoDTensor;

namespace {

#define DIVUP(m, n) ((m) / (n) + ((m) % (n) > 0))
#define CUDA_1D_KERNEL_LOOP(i, n)                              \
  for (int i = blockIdx.x * blockDim.x + threadIdx.x; i < (n); \
       i += blockDim.x * gridDim.x)

int const kThreadsPerBlock = sizeof(uint64_t) * 8;

static const double kBBoxClipDefault = std::log(1000.0 / 16.0);

struct RangeInitFunctor {
  int start_;
  int delta_;
  int *out_;
  __device__ void operator()(size_t i) { out_[i] = start_ + i * delta_; }
};

template <typename T>
static void SortDescending(const platform::CUDADeviceContext &ctx,
                           const Tensor &value, Tensor *value_out,
                           Tensor *index_out) {
  int num = static_cast<int>(value.numel());
  Tensor index_in_t;
  int *idx_in = index_in_t.mutable_data<int>({num}, ctx.GetPlace());
  platform::ForRange<platform::CUDADeviceContext> for_range(ctx, num);
  for_range(RangeInitFunctor{0, 1, idx_in});

  int *idx_out = index_out->mutable_data<int>({num}, ctx.GetPlace());

  const T *keys_in = value.data<T>();
  T *keys_out = value_out->mutable_data<T>({num}, ctx.GetPlace());

  // Determine temporary device storage requirements
  size_t temp_storage_bytes = 0;
  cub::DeviceRadixSort::SortPairsDescending<T, int>(
      nullptr, temp_storage_bytes, keys_in, keys_out, idx_in, idx_out, num);
<<<<<<< HEAD
  // Allocate temporary storage
  auto place = boost::get<platform::CUDAPlace>(ctx.GetPlace());
  auto d_temp_storage =
      memory::Alloc(place, temp_storage_bytes, memory::Allocator::kTmp);
=======

  // Allocate temporary storage
  auto place = boost::get<platform::CUDAPlace>(ctx.GetPlace());
  void *d_temp_storage = memory::Alloc(place, temp_storage_bytes);
>>>>>>> 593ad763

  // Run sorting operation
  cub::DeviceRadixSort::SortPairsDescending<T, int>(
      d_temp_storage->ptr(), temp_storage_bytes, keys_in, keys_out, idx_in,
      idx_out, num);
}

template <typename T>
struct BoxDecodeAndClipFunctor {
  const T *anchor;
  const T *deltas;
  const T *var;
  const int *index;
  const T *im_info;

  T *proposals;

  BoxDecodeAndClipFunctor(const T *anchor, const T *deltas, const T *var,
                          const int *index, const T *im_info, T *proposals)
      : anchor(anchor),
        deltas(deltas),
        var(var),
        index(index),
        im_info(im_info),
        proposals(proposals) {}

  T bbox_clip_default{static_cast<T>(kBBoxClipDefault)};

  __device__ void operator()(size_t i) {
    int k = index[i] * 4;
    T axmin = anchor[k];
    T aymin = anchor[k + 1];
    T axmax = anchor[k + 2];
    T aymax = anchor[k + 3];

    T w = axmax - axmin + 1.0;
    T h = aymax - aymin + 1.0;
    T cx = axmin + 0.5 * w;
    T cy = aymin + 0.5 * h;

    T dxmin = deltas[k];
    T dymin = deltas[k + 1];
    T dxmax = deltas[k + 2];
    T dymax = deltas[k + 3];

    T d_cx, d_cy, d_w, d_h;
    if (var) {
      d_cx = cx + dxmin * w * var[k];
      d_cy = cy + dymin * h * var[k + 1];
      d_w = exp(Min(dxmax * var[k + 2], bbox_clip_default)) * w;
      d_h = exp(Min(dymax * var[k + 3], bbox_clip_default)) * h;
    } else {
      d_cx = cx + dxmin * w;
      d_cy = cy + dymin * h;
      d_w = exp(Min(dxmax, bbox_clip_default)) * w;
      d_h = exp(Min(dymax, bbox_clip_default)) * h;
    }

    T oxmin = d_cx - d_w * 0.5;
    T oymin = d_cy - d_h * 0.5;
    T oxmax = d_cx + d_w * 0.5 - 1.;
    T oymax = d_cy + d_h * 0.5 - 1.;

    proposals[i * 4] = Max(Min(oxmin, im_info[1] - 1.), 0.);
    proposals[i * 4 + 1] = Max(Min(oymin, im_info[0] - 1.), 0.);
    proposals[i * 4 + 2] = Max(Min(oxmax, im_info[1] - 1.), 0.);
    proposals[i * 4 + 3] = Max(Min(oymax, im_info[0] - 1.), 0.);
  }

  __device__ __forceinline__ T Min(T a, T b) const { return a > b ? b : a; }

  __device__ __forceinline__ T Max(T a, T b) const { return a > b ? a : b; }
};

template <typename T, int BlockSize>
static __global__ void FilterBBoxes(const T *bboxes, const T *im_info,
                                    const T min_size, const int num,
                                    int *keep_num, int *keep) {
  T im_h = im_info[0];
  T im_w = im_info[1];
  T im_scale = im_info[2];

  int cnt = 0;
  __shared__ int keep_index[BlockSize];

  CUDA_1D_KERNEL_LOOP(i, num) {
    keep_index[threadIdx.x] = -1;
    __syncthreads();

    int k = i * 4;
    T xmin = bboxes[k];
    T ymin = bboxes[k + 1];
    T xmax = bboxes[k + 2];
    T ymax = bboxes[k + 3];

    T w = xmax - xmin + 1.0;
    T h = ymax - ymin + 1.0;
    T cx = xmin + w / 2.;
    T cy = ymin + h / 2.;

    T w_s = (xmax - xmin) / im_scale + 1.;
    T h_s = (ymax - ymin) / im_scale + 1.;

    if (w_s >= min_size && h_s >= min_size && cx <= im_w && cy <= im_h) {
      keep_index[threadIdx.x] = i;
    }
    __syncthreads();
    if (threadIdx.x == 0) {
      int size = (num - i) < BlockSize ? num - i : BlockSize;
      for (int j = 0; j < size; ++j) {
        if (keep_index[j] > -1) {
          keep[cnt++] = keep_index[j];
        }
      }
    }
    __syncthreads();
  }
  if (threadIdx.x == 0) {
    keep_num[0] = cnt;
  }
}

static __device__ inline float IoU(const float *a, const float *b) {
  float left = max(a[0], b[0]), right = min(a[2], b[2]);
  float top = max(a[1], b[1]), bottom = min(a[3], b[3]);
  float width = max(right - left + 1, 0.f), height = max(bottom - top + 1, 0.f);
  float inter_s = width * height;
  float s_a = (a[2] - a[0] + 1) * (a[3] - a[1] + 1);
  float s_b = (b[2] - b[0] + 1) * (b[3] - b[1] + 1);
  return inter_s / (s_a + s_b - inter_s);
}

static __global__ void NMSKernel(const int n_boxes,
                                 const float nms_overlap_thresh,
                                 const float *dev_boxes, uint64_t *dev_mask) {
  const int row_start = blockIdx.y;
  const int col_start = blockIdx.x;

  const int row_size =
      min(n_boxes - row_start * kThreadsPerBlock, kThreadsPerBlock);
  const int col_size =
      min(n_boxes - col_start * kThreadsPerBlock, kThreadsPerBlock);

  __shared__ float block_boxes[kThreadsPerBlock * 4];
  if (threadIdx.x < col_size) {
    block_boxes[threadIdx.x * 4 + 0] =
        dev_boxes[(kThreadsPerBlock * col_start + threadIdx.x) * 4 + 0];
    block_boxes[threadIdx.x * 4 + 1] =
        dev_boxes[(kThreadsPerBlock * col_start + threadIdx.x) * 4 + 1];
    block_boxes[threadIdx.x * 4 + 2] =
        dev_boxes[(kThreadsPerBlock * col_start + threadIdx.x) * 4 + 2];
    block_boxes[threadIdx.x * 4 + 3] =
        dev_boxes[(kThreadsPerBlock * col_start + threadIdx.x) * 4 + 3];
  }
  __syncthreads();

  if (threadIdx.x < row_size) {
    const int cur_box_idx = kThreadsPerBlock * row_start + threadIdx.x;
    const float *cur_box = dev_boxes + cur_box_idx * 4;
    int i = 0;
    uint64_t t = 0;
    int start = 0;
    if (row_start == col_start) {
      start = threadIdx.x + 1;
    }
    for (i = start; i < col_size; i++) {
      if (IoU(cur_box, block_boxes + i * 4) > nms_overlap_thresh) {
        t |= 1ULL << i;
      }
    }
    const int col_blocks = DIVUP(n_boxes, kThreadsPerBlock);
    dev_mask[cur_box_idx * col_blocks + col_start] = t;
  }
}

template <typename T>
static void NMS(const platform::CUDADeviceContext &ctx, const Tensor &proposals,
                const Tensor &sorted_indices, const T nms_threshold,
                Tensor *keep_out) {
  int boxes_num = proposals.dims()[0];
  PADDLE_ENFORCE_EQ(boxes_num, sorted_indices.dims()[0]);

  const int col_blocks = DIVUP(boxes_num, kThreadsPerBlock);
  dim3 blocks(DIVUP(boxes_num, kThreadsPerBlock),
              DIVUP(boxes_num, kThreadsPerBlock));
  dim3 threads(kThreadsPerBlock);

  const T *boxes = proposals.data<T>();
  auto place = boost::get<platform::CUDAPlace>(ctx.GetPlace());
<<<<<<< HEAD
  int size_bytes = boxes_num * col_blocks * sizeof(uint64_t);
  auto d_mask_allocation = memory::Alloc(place, size_bytes);
  uint64_t *d_mask = reinterpret_cast<uint64_t *>(d_mask_allocation->ptr());
  NMSKernel<<<blocks, threads>>>(boxes_num, nms_threshold, boxes, d_mask);

  auto h_mask_allocation = memory::Alloc(platform::CPUPlace(), size_bytes);
  uint64_t *h_mask = reinterpret_cast<uint64_t *>(h_mask_allocation->ptr());
  memory::Copy(platform::CPUPlace(), h_mask, place, d_mask, size_bytes, 0);
=======
  framework::Vector<uint64_t> mask(boxes_num * col_blocks);
  NMSKernel<<<blocks, threads>>>(
      boxes_num, nms_threshold, boxes,
      mask.CUDAMutableData(boost::get<platform::CUDAPlace>(ctx.GetPlace())));
>>>>>>> 593ad763

  std::vector<uint64_t> remv(col_blocks);
  memset(&remv[0], 0, sizeof(uint64_t) * col_blocks);

  std::vector<int> keep_vec;
  int num_to_keep = 0;
  for (int i = 0; i < boxes_num; i++) {
    int nblock = i / kThreadsPerBlock;
    int inblock = i % kThreadsPerBlock;

    if (!(remv[nblock] & (1ULL << inblock))) {
      ++num_to_keep;
      keep_vec.push_back(i);
      uint64_t *p = &mask[0] + i * col_blocks;
      for (int j = nblock; j < col_blocks; j++) {
        remv[j] |= p[j];
      }
    }
  }
  int *keep = keep_out->mutable_data<int>({num_to_keep}, ctx.GetPlace());
  memory::Copy(place, keep, platform::CPUPlace(), keep_vec.data(),
               sizeof(int) * num_to_keep, 0);
}

template <typename T>
static std::pair<Tensor, Tensor> ProposalForOneImage(
    const platform::CUDADeviceContext &ctx, const Tensor &im_info,
    const Tensor &anchors, const Tensor &variances,
    const Tensor &bbox_deltas,  // [M, 4]
    const Tensor &scores,       // [N, 1]
    int pre_nms_top_n, int post_nms_top_n, float nms_thresh, float min_size,
    float eta) {
  // 1. pre nms
  Tensor scores_sort, index_sort;
  SortDescending<T>(ctx, scores, &scores_sort, &index_sort);
  int num = scores.numel();
  int pre_nms_num = (pre_nms_top_n <= 0 || pre_nms_top_n > num) ? scores.numel()
                                                                : pre_nms_top_n;
  scores_sort.Resize({pre_nms_num, 1});
  index_sort.Resize({pre_nms_num, 1});

  // 2. box decode and clipping
  Tensor proposals;
  proposals.mutable_data<T>({pre_nms_num, 4}, ctx.GetPlace());

  {
    platform::ForRange<platform::CUDADeviceContext> for_range(ctx, pre_nms_num);
    for_range(BoxDecodeAndClipFunctor<T>{
        anchors.data<T>(), bbox_deltas.data<T>(), variances.data<T>(),
        index_sort.data<int>(), im_info.data<T>(), proposals.data<T>()});
  }

  // 3. filter
  Tensor keep_index, keep_num_t;
  keep_index.mutable_data<int>({pre_nms_num}, ctx.GetPlace());
  keep_num_t.mutable_data<int>({1}, ctx.GetPlace());
  min_size = std::max(min_size, 1.0f);
  auto stream = ctx.stream();
  FilterBBoxes<T, 512><<<1, 512, 0, stream>>>(
      proposals.data<T>(), im_info.data<T>(), min_size, pre_nms_num,
      keep_num_t.data<int>(), keep_index.data<int>());
  int keep_num;
  const auto gpu_place = boost::get<platform::CUDAPlace>(ctx.GetPlace());
  memory::Copy(platform::CPUPlace(), &keep_num, gpu_place,
               keep_num_t.data<int>(), sizeof(int), 0);
  keep_index.Resize({keep_num});

  Tensor scores_filter, proposals_filter;
  proposals_filter.mutable_data<T>({keep_num, 4}, ctx.GetPlace());
  scores_filter.mutable_data<T>({keep_num, 1}, ctx.GetPlace());
  GPUGather<T>(ctx, proposals, keep_index, &proposals_filter);
  GPUGather<T>(ctx, scores_sort, keep_index, &scores_filter);

  if (nms_thresh <= 0) {
    return std::make_pair(proposals_filter, scores_filter);
  }

  // 4. nms
  Tensor keep_nms;
  NMS<T>(ctx, proposals_filter, keep_index, nms_thresh, &keep_nms);
  if (post_nms_top_n > 0 && post_nms_top_n < keep_nms.numel()) {
    keep_nms.Resize({post_nms_top_n});
  }

  Tensor scores_nms, proposals_nms;
  proposals_nms.mutable_data<T>({keep_nms.numel(), 4}, ctx.GetPlace());
  scores_nms.mutable_data<T>({keep_nms.numel(), 1}, ctx.GetPlace());
  GPUGather<T>(ctx, proposals_filter, keep_nms, &proposals_nms);
  GPUGather<T>(ctx, scores_filter, keep_nms, &scores_nms);

  return std::make_pair(proposals_nms, scores_nms);
}
}  // namespace

template <typename DeviceContext, typename T>
class CUDAGenerateProposalsKernel : public framework::OpKernel<T> {
 public:
  void Compute(const framework::ExecutionContext &context) const override {
    auto *scores = context.Input<Tensor>("Scores");
    auto *bbox_deltas = context.Input<Tensor>("BboxDeltas");
    auto *im_info = context.Input<Tensor>("ImInfo");
    auto anchors = detail::Ref(context.Input<Tensor>("Anchors"),
                               "Cannot find input Anchors(%s) in scope",
                               context.Inputs("Anchors")[0]);
    auto variances = detail::Ref(context.Input<Tensor>("Variances"),
                                 "Cannot find input Variances(%s) in scope",
                                 context.Inputs("Variances")[0]);

    auto *rpn_rois = context.Output<LoDTensor>("RpnRois");
    auto *rpn_roi_probs = context.Output<LoDTensor>("RpnRoiProbs");

    int pre_nms_top_n = context.Attr<int>("pre_nms_topN");
    int post_nms_top_n = context.Attr<int>("post_nms_topN");
    float nms_thresh = context.Attr<float>("nms_thresh");
    float min_size = context.Attr<float>("min_size");
    float eta = context.Attr<float>("eta");
    PADDLE_ENFORCE_GE(eta, 1., "Not support adaptive NMS.");

    auto &dev_ctx = context.template device_context<DeviceContext>();

    auto scores_dim = scores->dims();
    int64_t num = scores_dim[0];
    int64_t c_score = scores_dim[1];
    int64_t h_score = scores_dim[2];
    int64_t w_score = scores_dim[3];

    auto bbox_dim = bbox_deltas->dims();
    int64_t c_bbox = bbox_dim[1];
    int64_t h_bbox = bbox_dim[2];
    int64_t w_bbox = bbox_dim[3];

    Tensor bbox_deltas_swap, scores_swap;
    bbox_deltas_swap.mutable_data<T>({num, h_bbox, w_bbox, c_bbox},
                                     dev_ctx.GetPlace());
    scores_swap.mutable_data<T>({num, h_score, w_score, c_score},
                                dev_ctx.GetPlace());

    math::Transpose<DeviceContext, T, 4> trans;
    std::vector<int> axis = {0, 2, 3, 1};
    trans(dev_ctx, *bbox_deltas, &bbox_deltas_swap, axis);
    trans(dev_ctx, *scores, &scores_swap, axis);

    anchors.Resize({anchors.numel() / 4, 4});
    variances.Resize({variances.numel() / 4, 4});

    rpn_rois->mutable_data<T>({bbox_deltas->numel() / 4, 4},
                              context.GetPlace());
    rpn_roi_probs->mutable_data<T>({scores->numel(), 1}, context.GetPlace());

    T *rpn_rois_data = rpn_rois->data<T>();
    T *rpn_roi_probs_data = rpn_roi_probs->data<T>();

    auto &place = boost::get<platform::CUDAPlace>(dev_ctx.GetPlace());

    int64_t num_proposals = 0;
    std::vector<size_t> offset(1, 0);
    for (int64_t i = 0; i < num; ++i) {
      Tensor im_info_slice = im_info->Slice(i, i + 1);
      Tensor bbox_deltas_slice = bbox_deltas_swap.Slice(i, i + 1);
      Tensor scores_slice = scores_swap.Slice(i, i + 1);

      bbox_deltas_slice.Resize({h_bbox * w_bbox * c_bbox / 4, 4});
      scores_slice.Resize({h_score * w_score * c_score, 1});

      std::pair<Tensor, Tensor> box_score_pair =
          ProposalForOneImage<T>(dev_ctx, im_info_slice, anchors, variances,
                                 bbox_deltas_slice, scores_slice, pre_nms_top_n,
                                 post_nms_top_n, nms_thresh, min_size, eta);

      Tensor &proposals = box_score_pair.first;
      Tensor &scores = box_score_pair.second;

      memory::Copy(place, rpn_rois_data + num_proposals * 4, place,
                   proposals.data<T>(), sizeof(T) * proposals.numel(), 0);
      memory::Copy(place, rpn_roi_probs_data + num_proposals, place,
                   scores.data<T>(), sizeof(T) * scores.numel(), 0);
      num_proposals += proposals.dims()[0];
      offset.emplace_back(num_proposals);
    }
    framework::LoD lod;
    lod.emplace_back(offset);
    rpn_rois->set_lod(lod);
    rpn_roi_probs->set_lod(lod);
    rpn_rois->Resize({num_proposals, 4});
    rpn_roi_probs->Resize({num_proposals, 1});
  }
};

}  // namespace operators
}  // namespace paddle

namespace ops = paddle::operators;
REGISTER_OP_CUDA_KERNEL(generate_proposals,
                        ops::CUDAGenerateProposalsKernel<
                            paddle::platform::CUDADeviceContext, float>);<|MERGE_RESOLUTION|>--- conflicted
+++ resolved
@@ -67,17 +67,10 @@
   size_t temp_storage_bytes = 0;
   cub::DeviceRadixSort::SortPairsDescending<T, int>(
       nullptr, temp_storage_bytes, keys_in, keys_out, idx_in, idx_out, num);
-<<<<<<< HEAD
   // Allocate temporary storage
   auto place = boost::get<platform::CUDAPlace>(ctx.GetPlace());
   auto d_temp_storage =
       memory::Alloc(place, temp_storage_bytes, memory::Allocator::kTmp);
-=======
-
-  // Allocate temporary storage
-  auto place = boost::get<platform::CUDAPlace>(ctx.GetPlace());
-  void *d_temp_storage = memory::Alloc(place, temp_storage_bytes);
->>>>>>> 593ad763
 
   // Run sorting operation
   cub::DeviceRadixSort::SortPairsDescending<T, int>(
@@ -267,21 +260,10 @@
 
   const T *boxes = proposals.data<T>();
   auto place = boost::get<platform::CUDAPlace>(ctx.GetPlace());
-<<<<<<< HEAD
-  int size_bytes = boxes_num * col_blocks * sizeof(uint64_t);
-  auto d_mask_allocation = memory::Alloc(place, size_bytes);
-  uint64_t *d_mask = reinterpret_cast<uint64_t *>(d_mask_allocation->ptr());
-  NMSKernel<<<blocks, threads>>>(boxes_num, nms_threshold, boxes, d_mask);
-
-  auto h_mask_allocation = memory::Alloc(platform::CPUPlace(), size_bytes);
-  uint64_t *h_mask = reinterpret_cast<uint64_t *>(h_mask_allocation->ptr());
-  memory::Copy(platform::CPUPlace(), h_mask, place, d_mask, size_bytes, 0);
-=======
   framework::Vector<uint64_t> mask(boxes_num * col_blocks);
   NMSKernel<<<blocks, threads>>>(
       boxes_num, nms_threshold, boxes,
       mask.CUDAMutableData(boost::get<platform::CUDAPlace>(ctx.GetPlace())));
->>>>>>> 593ad763
 
   std::vector<uint64_t> remv(col_blocks);
   memset(&remv[0], 0, sizeof(uint64_t) * col_blocks);
