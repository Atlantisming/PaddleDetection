// Copyright (c) 2019 PaddlePaddle Authors. All Rights Reserved.
//
// Licensed under the Apache License, Version 2.0 (the "License");
// you may not use this file except in compliance with the License.
// You may obtain a copy of the License at
//
//     http://www.apache.org/licenses/LICENSE-2.0
//
// Unless required by applicable law or agreed to in writing, software
// distributed under the License is distributed on an "AS IS" BASIS,
// WITHOUT WARRANTIES OR CONDITIONS OF ANY KIND, either express or implied.
// See the License for the specific language governing permissions and
// limitations under the License.

#include "paddle/fluid/framework/eigen.h"
#include "paddle/fluid/framework/operator.h"
#include "paddle/fluid/lite/core/kernel.h"
#include "paddle/fluid/lite/core/op_registry.h"
#include "paddle/fluid/operators/jit/kernels.h"

namespace paddle {
namespace lite {
namespace kernels {
namespace x86 {

template <typename T>
class SGDCompute : public KernelLite<TARGET(kX86), PRECISION(kFloat)> {
 public:
  using param_t = operators::ActivationParam;

  void Run() override {
    auto &context = ctx_->As<X86Context>();
    auto &sgd_param = *param_.get_mutable<operators::SGDParam>();
    CHECK(context.x86_device_context());

    // param.Out->template mutable_data<T>();

    const auto *param = &sgd_param.Param->raw_tensor();
    const auto *grad = &sgd_param.Grad->raw_tensor();
    const auto *learning_rate = &sgd_param.LearningRate->raw_tensor();
    auto *param_out = &sgd_param.ParamOut->raw_tensor();

    auto sz = param_out->numel();
    PADDLE_ENFORCE_EQ(param->numel(), sz);
    PADDLE_ENFORCE_EQ(grad->numel(), sz);

    paddle::operators::jit::sgd_attr_t attr(1, sz, 1, sz, 1);
    const T *lr = learning_rate->template data<T>();
    const T *param_data = param->template data<T>();
    const T *grad_data = grad->template data<T>();
    int64_t rows_idx = 0;
<<<<<<< HEAD
    T *out_data =
        param_out->mutable_data<T>(context.x86_device_context()->GetPlace());
=======
    T *out_data = param_out->template mutable_data<T>(
        context.x86_device_context()->GetPlace());
>>>>>>> 016445c4

    auto sgd =
        paddle::operators::jit::KernelFuncs<paddle::operators::jit::SgdTuple<T>,
                                            platform::CPUPlace>::Cache()
            .At(attr);
    sgd(lr, param_data, grad_data, &rows_idx, out_data, &attr);
  }

  virtual ~SGDCompute() = default;
};

}  // namespace x86
}  // namespace kernels
}  // namespace lite
}  // namespace paddle

// float
REGISTER_LITE_KERNEL(sgd, kX86, kFloat, kNCHW,
                     paddle::lite::kernels::x86::SGDCompute<float>, def)
    .BindInput("Param", {LiteType::GetTensorTy(TARGET(kX86))})
    .BindInput("LearningRate", {LiteType::GetTensorTy(TARGET(kX86))})
    .BindInput("Grad", {LiteType::GetTensorTy(TARGET(kX86))})
    .BindOutput("ParamOut", {LiteType::GetTensorTy(TARGET(kX86))})
    .Finalize();<|MERGE_RESOLUTION|>--- conflicted
+++ resolved
@@ -49,13 +49,8 @@
     const T *param_data = param->template data<T>();
     const T *grad_data = grad->template data<T>();
     int64_t rows_idx = 0;
-<<<<<<< HEAD
-    T *out_data =
-        param_out->mutable_data<T>(context.x86_device_context()->GetPlace());
-=======
     T *out_data = param_out->template mutable_data<T>(
         context.x86_device_context()->GetPlace());
->>>>>>> 016445c4
 
     auto sgd =
         paddle::operators::jit::KernelFuncs<paddle::operators::jit::SgdTuple<T>,
