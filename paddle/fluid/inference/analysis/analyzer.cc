// Copyright (c) 2018 PaddlePaddle Authors. All Rights Reserved.
//
// Licensed under the Apache License, Version 2.0 (the "License");
// you may not use this file except in compliance with the License.
// You may obtain a copy of the License at
//
//     http://www.apache.org/licenses/LICENSE-2.0
//
// Unless required by applicable law or agreed to in writing, software
// distributed under the License is distributed on an "AS IS" BASIS,
// WITHOUT WARRANTIES OR CONDITIONS OF ANY KIND, either express or implied.
// See the License for the specific language governing permissions and
// limitations under the License.

#include "paddle/fluid/inference/analysis/analyzer.h"
#include <string>
#include <vector>
#include "paddle/fluid/inference/analysis/passes/ir_analysis_compose_pass.h"
#include "paddle/fluid/inference/analysis/passes/passes.h"

namespace paddle {
namespace inference {
namespace analysis {

Analyzer::Analyzer() {}

void Analyzer::Run(Argument *argument) { RunIrAnalysis(argument); }

void Analyzer::RunIrAnalysis(Argument *argument) {
  std::vector<std::string> passes({"ir_analysis_compose_pass"});

<<<<<<< HEAD
  void TryAddTensorRtPass() {
    if (FLAGS_IA_enable_tensorrt_subgraph_engine) {
      auto trt_teller = [&](const Node* node) {
        std::unordered_set<std::string> teller_set(
            {"mul", "conv2d", "pool2d", "relu", "softmax", "sigmoid",
             "depthwise_conv2d", "batch_norm", "concat", "tanh", "pad",
             "elementwise_add", "dropout", "split"});
        if (!node->IsFunction()) return false;

        const auto* func = static_cast<const Function*>(node);
        if (teller_set.count(func->func_type())) {
          return true;
        } else {
          return false;
        }
      };

      AddPass("tensorrt-subgraph-marker",
              new TensorRTSubgraphNodeMarkPass(trt_teller));
      AddPass("tensorrt-subgraph", new TensorRTSubGraphPass(trt_teller));
    }
  }

  // Add the graphviz debuger pass if the parent pass has one.
  void AddGraphvizDebugerPass(AnalysisPass* pass) {
    auto* debuger_pass = pass->CreateGraphvizDebugerPass();
    if (debuger_pass) {
      Register(debuger_pass->repr(), debuger_pass);
    }
=======
  for (auto &pass : passes) {
    PassRegistry::Global().Retreive(pass)->Run(argument);
>>>>>>> 9f335939
  }
}

}  // namespace analysis
}  // namespace inference
}  // namespace paddle<|MERGE_RESOLUTION|>--- conflicted
+++ resolved
@@ -29,40 +29,8 @@
 void Analyzer::RunIrAnalysis(Argument *argument) {
   std::vector<std::string> passes({"ir_analysis_compose_pass"});
 
-<<<<<<< HEAD
-  void TryAddTensorRtPass() {
-    if (FLAGS_IA_enable_tensorrt_subgraph_engine) {
-      auto trt_teller = [&](const Node* node) {
-        std::unordered_set<std::string> teller_set(
-            {"mul", "conv2d", "pool2d", "relu", "softmax", "sigmoid",
-             "depthwise_conv2d", "batch_norm", "concat", "tanh", "pad",
-             "elementwise_add", "dropout", "split"});
-        if (!node->IsFunction()) return false;
-
-        const auto* func = static_cast<const Function*>(node);
-        if (teller_set.count(func->func_type())) {
-          return true;
-        } else {
-          return false;
-        }
-      };
-
-      AddPass("tensorrt-subgraph-marker",
-              new TensorRTSubgraphNodeMarkPass(trt_teller));
-      AddPass("tensorrt-subgraph", new TensorRTSubGraphPass(trt_teller));
-    }
-  }
-
-  // Add the graphviz debuger pass if the parent pass has one.
-  void AddGraphvizDebugerPass(AnalysisPass* pass) {
-    auto* debuger_pass = pass->CreateGraphvizDebugerPass();
-    if (debuger_pass) {
-      Register(debuger_pass->repr(), debuger_pass);
-    }
-=======
   for (auto &pass : passes) {
     PassRegistry::Global().Retreive(pass)->Run(argument);
->>>>>>> 9f335939
   }
 }
 
