--- conflicted
+++ resolved
@@ -157,15 +157,7 @@
       .def_property_readonly("parent", &BlockDesc::Parent)
       .def("append_op", &BlockDesc::AppendOp,
            py::return_value_policy::reference)
-<<<<<<< HEAD
-      .def("append_allocated_op",
-           [](BlockDescBind &self, OpDescBind *op_desc) {
-             self.AppendAllocatedOp(std::unique_ptr<OpDescBind>(op_desc));
-           })
-      .def("prepend_op", &BlockDescBind::PrependOp,
-=======
       .def("prepend_op", &BlockDesc::PrependOp,
->>>>>>> 19f2475a
            py::return_value_policy::reference)
       .def("remove_op", &BlockDesc::RemoveOp)
       .def("var",
@@ -180,7 +172,7 @@
              return self.HasVar(name);
            })
       .def("has_var_recursive",
-           [](BlockDescBind &self, py::bytes byte_name) {
+           [](BlockDesc &self, py::bytes byte_name) {
              std::string name = byte_name;
              return self.HasVarRecursive(name);
            })
@@ -190,24 +182,16 @@
              return self.FindVar(name);
            },
            py::return_value_policy::reference)
-<<<<<<< HEAD
       .def("find_var_recursive",
-           [](BlockDescBind &self, py::bytes byte_name) {
+           [](BlockDesc &self, py::bytes byte_name) {
              std::string name = byte_name;
              return self.FindVarRecursive(name);
            },
            py::return_value_policy::reference)
-      .def("all_vars", &BlockDescBind::AllVars,
-           py::return_value_policy::reference)
-      .def("op_size", &BlockDescBind::OpSize)
-      .def("op", &BlockDescBind::Op, py::return_value_policy::reference)
-      .def("serialize_to_string", SerializeMessage<BlockDescBind>);
-=======
       .def("all_vars", &BlockDesc::AllVars, py::return_value_policy::reference)
       .def("op_size", &BlockDesc::OpSize)
       .def("op", &BlockDesc::Op, py::return_value_policy::reference)
       .def("serialize_to_string", SerializeMessage<BlockDesc>);
->>>>>>> 19f2475a
 }
 
 void BindVarDsec(py::module &m) {
@@ -228,24 +212,10 @@
              return name;
            },
            py::return_value_policy::reference)
-<<<<<<< HEAD
-      .def("set_shape", &VarDescBind::SetShape)
-      .def("set_dtype", &VarDescBind::SetDataType)
-      .def("shape", &VarDescBind::Shape, py::return_value_policy::reference)
-      .def("dtype", &VarDescBind::GetDataType,
-           py::return_value_policy::reference)
-      .def("lod_level", &VarDescBind::GetLodLevel)
-      .def("set_lod_level", &VarDescBind::SetLoDLevel)
-      .def("type", &VarDescBind::GetType)
-      .def("set_type", &VarDescBind::SetType)
-      .def("serialize_to_string", SerializeMessage<VarDescBind>)
-      .def("persistable", &VarDescBind::Persistable)
-      .def("set_persistable", &VarDescBind::SetPersistable);
-=======
       .def("set_shape", &VarDesc::SetShape)
       .def("set_dtype", &VarDesc::SetDataType)
       .def("shape", &VarDesc::Shape, py::return_value_policy::reference)
-      .def("dtype", &VarDesc::GetDataType)
+      .def("dtype", &VarDesc::GetDataType, py::return_value_policy::reference)
       .def("lod_level", &VarDesc::GetLodLevel)
       .def("set_lod_level", &VarDesc::SetLoDLevel)
       .def("type", &VarDesc::GetType)
@@ -253,7 +223,6 @@
       .def("serialize_to_string", SerializeMessage<VarDesc>)
       .def("persistable", &VarDesc::Persistable)
       .def("set_persistable", &VarDesc::SetPersistable);
->>>>>>> 19f2475a
 
   py::enum_<proto::VarDesc::VarType>(var_desc, "VarType", "")
       .value("LOD_TENSOR", proto::VarDesc::LOD_TENSOR)
@@ -277,45 +246,23 @@
       .value("BOOLS", proto::AttrType::BOOLEANS)
       .value("BLOCK", proto::AttrType::BLOCK);
 
-<<<<<<< HEAD
-  py::class_<OpDescBind> op_desc(m, "OpDesc", "");
+  py::class_<OpDesc> op_desc(m, "OpDesc", "");
   op_desc
-      .def("__init__", [](OpDescBind &self) { new (&self) OpDescBind(); },
-           py::return_value_policy::reference)
-      .def("copy_from", &OpDescBind::CopyFrom)
-      .def("type", &OpDescBind::Type)
-      .def("set_type", &OpDescBind::SetType)
-      .def("input", &OpDescBind::Input)
-      .def("input_names", &OpDescBind::InputNames)
-      .def("output", &OpDescBind::Output)
-      .def("output_names", &OpDescBind::OutputNames)
-      .def("set_input", &OpDescBind::SetInput)
-      .def("set_output", &OpDescBind::SetOutput)
-      .def("input_arg_names", &OpDescBind::InputArgumentNames)
-      .def("output_arg_names", &OpDescBind::OutputArgumentNames)
-      .def("rename_input", &OpDescBind::RenameInput)
-      .def("rename_output", &OpDescBind::RenameOutput)
-      .def("has_attr", &OpDescBind::HasAttr)
-      .def("attr_type", &OpDescBind::GetAttrType)
-      .def("attr_names", &OpDescBind::AttrNames)
-      .def("set_attr", &OpDescBind::SetAttr)
-      .def("attr", &OpDescBind::GetAttr)
-      .def("set_block_attr", &OpDescBind::SetBlockAttr)
-      .def("block_attr", &OpDescBind::GetBlockAttr)
-      .def("check_attrs", &OpDescBind::CheckAttrs)
-      .def("infer_shape", &OpDescBind::InferShape)
-      .def("infer_var_type", &OpDescBind::InferVarType)
-      .def("serialize_to_string", SerializeMessage<OpDescBind>);
-=======
-  py::class_<OpDesc> op_desc(m, "OpDesc", "");
-  op_desc.def("type", &OpDesc::Type)
+      .def("__init__", [](OpDesc &self) { new (&self) OpDesc(); },
+           py::return_value_policy::reference)
+      .def("copy_from", &OpDesc::CopyFrom)
+      .def("type", &OpDesc::Type)
       .def("set_type", &OpDesc::SetType)
       .def("input", &OpDesc::Input)
       .def("input_names", &OpDesc::InputNames)
-      .def("set_input", &OpDesc::SetInput)
       .def("output", &OpDesc::Output)
       .def("output_names", &OpDesc::OutputNames)
+      .def("set_input", &OpDesc::SetInput)
       .def("set_output", &OpDesc::SetOutput)
+      .def("input_arg_names", &OpDesc::InputArgumentNames)
+      .def("output_arg_names", &OpDesc::OutputArgumentNames)
+      .def("rename_input", &OpDesc::RenameInput)
+      .def("rename_output", &OpDesc::RenameOutput)
       .def("has_attr", &OpDesc::HasAttr)
       .def("attr_type", &OpDesc::GetAttrType)
       .def("attr_names", &OpDesc::AttrNames)
@@ -333,7 +280,6 @@
       .def("infer_shape", &OpDesc::InferShape)
       .def("infer_var_type", &OpDesc::InferVarType)
       .def("serialize_to_string", SerializeMessage<OpDesc>);
->>>>>>> 19f2475a
 }
 
 }  // namespace pybind
