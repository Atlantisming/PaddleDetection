--- conflicted
+++ resolved
@@ -354,61 +354,35 @@
   }
 };
 
-<<<<<<< HEAD
-template <typename Place, typename T, typename AttrType = T>
-class ELUKernel : public framework::OpKernel<T> {
- public:
-  void Compute(const framework::ExecutionContext& context) const override {
-    auto* X = context.Input<framework::Tensor>("X");
-    auto* Y = context.Output<framework::Tensor>("Y");
-    auto alpha = static_cast<T>(context.Attr<AttrType>("alpha"));
-    Y->mutable_data<T>(context.GetPlace());
-
-    auto x = framework::EigenVector<T>::Flatten(*X);
-    auto y = framework::EigenVector<T>::Flatten(*Y);
-    auto place = context.GetEigenDevice<Place>();
-    y.device(place) =
+template <typename T>
+struct ELUFunctor : public BaseActivationFunctor<T> {
+  float alpha;
+  typename BaseActivationFunctor<T>::AttrPair GetAttrs() {
+    return {{"alpha", &alpha}};
+  }
+
+  template <typename Device, typename X, typename Y>
+  void operator()(Device d, X x, Y y) const {
+    y.device(d) =
         x.cwiseMax(static_cast<T>(0)) +
         (alpha * (x.exp() - static_cast<T>(1))).cwiseMin(static_cast<T>(0));
   }
 };
 
-template <typename Place, typename T, typename AttrType = T>
-class ELUGradKernel : public framework::OpKernel<T> {
- public:
-  void Compute(const framework::ExecutionContext& context) const override {
-    auto* X = context.Input<framework::Tensor>("X");
-    auto* Y = context.Input<framework::Tensor>("Y");
-    auto* dY = context.Input<framework::Tensor>(framework::GradVarName("Y"));
-    auto* dX = context.Output<framework::Tensor>(framework::GradVarName("X"));
-    auto alpha = static_cast<T>(context.Attr<AttrType>("alpha"));
-    dX->mutable_data<T>(context.GetPlace());
-
-    auto x = framework::EigenVector<T>::Flatten(*X);
-    auto y = framework::EigenVector<T>::Flatten(*Y);
-    auto dy = framework::EigenVector<T>::Flatten(*dY);
-    auto dx = framework::EigenVector<T>::Flatten(*dX);
-    auto place = context.GetEigenDevice<Place>();
-    dx.device(place) =
+template <typename T>
+struct ELUGradFunctor : public BaseActivationFunctor<T> {
+  float alpha;
+  typename BaseActivationFunctor<T>::AttrPair GetAttrs() {
+    return {{"alpha", &alpha}};
+  }
+  template <typename Device, typename X, typename Y, typename dY, typename dX>
+  void operator()(Device d, X x, Y y, dY dy, dX dx) const {
+    dx.device(d) =
         dy * (x > static_cast<T>(0)).template cast<T>() +
         dy * (y + alpha) * (x < static_cast<T>(0)).template cast<T>();
   }
 };
 
-template <typename Place, typename T, typename AttrType = T>
-class PowKernel : public framework::OpKernel<T> {
- public:
-  void Compute(const framework::ExecutionContext& context) const override {
-    auto* X = context.Input<framework::Tensor>("X");
-    auto* Y = context.Output<framework::Tensor>("Y");
-    auto factor = static_cast<T>(context.Attr<AttrType>("factor"));
-    Y->mutable_data<T>(context.GetPlace());
-
-    auto x = framework::EigenVector<T>::Flatten(*X);
-    auto y = framework::EigenVector<T>::Flatten(*Y);
-    auto place = context.GetEigenDevice<Place>();
-    y.device(place) = x.pow(factor);
-=======
 template <typename T>
 struct PowFunctor : public BaseActivationFunctor<T> {
   float factor;
@@ -418,7 +392,6 @@
   template <typename Device, typename X, typename Y>
   void operator()(Device d, X x, Y y) const {
     y.device(d) = x.pow(factor);
->>>>>>> 3f874143
   }
 };
 
@@ -466,20 +439,21 @@
 }  // namespace operators
 }  // namespace paddle
 
-#define FOR_EACH_KERNEL_FUNCTOR(__macro)                         \
-  __macro(sigmoid, SigmoidFunctor, SigmoidGradFunctor);          \
-  __macro(exp, ExpFunctor, ExpGradFunctor);                      \
-  __macro(relu, ReluFunctor, ReluGradFunctor);                   \
-  __macro(tanh, TanhFunctor, TanhGradFunctor);                   \
-  __macro(sqrt, SqrtFunctor, SqrtGradFunctor);                   \
-  __macro(abs, AbsFunctor, AbsGradFunctor);                      \
-  __macro(reciprocal, ReciprocalFunctor, ReciprocalGradFunctor); \
-  __macro(log, LogFunctor, LogGradFunctor);                      \
-  __macro(square, SquareFunctor, SquareGradFunctor);             \
-  __macro(brelu, BReluFunctor, BReluGradFunctor);                \
-  __macro(soft_relu, SoftReluFunctor, SoftReluGradFunctor);      \
-  __macro(pow, PowFunctor, PowGradFunctor);                      \
-  __macro(stanh, STanhFunctor, STanhGradFunctor);                \
-  __macro(softsign, SoftsignFunctor, SoftsignGradFunctor);       \
-  __macro(leaky_relu, LeakyReluFunctor, LeakyReluGradFunctor);   \
-  __macro(tanh_shrink, TanhShrinkFunctor, TanhShrinkGradFunctor)+#define FOR_EACH_KERNEL_FUNCTOR(__macro)                          \
+  __macro(sigmoid, SigmoidFunctor, SigmoidGradFunctor);           \
+  __macro(exp, ExpFunctor, ExpGradFunctor);                       \
+  __macro(relu, ReluFunctor, ReluGradFunctor);                    \
+  __macro(tanh, TanhFunctor, TanhGradFunctor);                    \
+  __macro(sqrt, SqrtFunctor, SqrtGradFunctor);                    \
+  __macro(abs, AbsFunctor, AbsGradFunctor);                       \
+  __macro(reciprocal, ReciprocalFunctor, ReciprocalGradFunctor);  \
+  __macro(log, LogFunctor, LogGradFunctor);                       \
+  __macro(square, SquareFunctor, SquareGradFunctor);              \
+  __macro(brelu, BReluFunctor, BReluGradFunctor);                 \
+  __macro(soft_relu, SoftReluFunctor, SoftReluGradFunctor);       \
+  __macro(pow, PowFunctor, PowGradFunctor);                       \
+  __macro(stanh, STanhFunctor, STanhGradFunctor);                 \
+  __macro(softsign, SoftsignFunctor, SoftsignGradFunctor);        \
+  __macro(leaky_relu, LeakyReluFunctor, LeakyReluGradFunctor);    \
+  __macro(tanh_shrink, TanhShrinkFunctor, TanhShrinkGradFunctor); \
+  __macro(elu, ELUFunctor, ELUGradFunctor)