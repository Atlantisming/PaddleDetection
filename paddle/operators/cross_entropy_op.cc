--- conflicted
+++ resolved
@@ -19,8 +19,7 @@
 
 class OnehotCrossEntropyOp : public framework::OperatorWithKernel {
  protected:
-<<<<<<< HEAD
-  void InferShape(const InferShapeContext &ctx) const override {
+  void InferShape(const framework::InferShapeContext &ctx) const override {
     auto *X = ctx.Input<Tensor>("X");
     auto *label = ctx.Input<Tensor>("label");
 
@@ -28,23 +27,6 @@
     PADDLE_ENFORCE_EQ(label->dims().size(), 1, "label's dimension must be 1.");
     PADDLE_ENFORCE_EQ(X->dims()[0], label->dims()[0]);
     ctx.Output<Tensor>("Y")->Resize({X->dims()[0]});
-=======
-  void InferShape(const framework::InferShapeContext &ctx) const override {
-    PADDLE_ENFORCE_EQ(ctx.InputSize(), 2,
-                      "Input size of OnehotCrossEntropyOp must be two");
-    PADDLE_ENFORCE_EQ(ctx.OutputSize(), 1,
-                      "Output size of OnehotCrossEntropyOp must be one");
-    PADDLE_ENFORCE_NOT_NULL(ctx.InputVar(0),
-                            "0-th input of OnehotCrossEntropyOp should be set");
-    PADDLE_ENFORCE_NOT_NULL(ctx.InputVar(1),
-                            "1-th input of OnehotCrossEntropyOp should be set");
-    PADDLE_ENFORCE_NOT_NULL(ctx.OutputVar(0),
-                            "Outputs of OnehotCrossEntropyOp must all be set");
-    PADDLE_ENFORCE_EQ(ctx.Input<Tensor>(0)->dims().size(), 2);
-    PADDLE_ENFORCE_EQ(ctx.Output<Tensor>(0)->dims().size(), 1,
-                      "label's dimension must be 1.");
-    ctx.Output<Tensor>(0)->Resize({ctx.Input<Tensor>(0)->dims()[0]});
->>>>>>> 18cf0786
   }
 };
 
