--- conflicted
+++ resolved
@@ -337,12 +337,12 @@
                               setting `use_peepholes` to `True`.
 
                               1. `use_peepholes = False`
-                                - Biases = {:math:`b_c, b_i, b_f, b_o`}.
-                                - The shape is (1 x 4D).
+                                 - Biases = {:math:`b_c, b_i, b_f, b_o`}.
+                                 - The shape is (1 x 4D).
                               2. `use_peepholes = True`
-                                - Biases = { :math:`b_c, b_i, b_f, b_o, W_{ic}, \
+                                 - Biases = { :math:`b_c, b_i, b_f, b_o, W_{ic}, \
                                                  W_{fc}, W_{oc}`}.
-                                - The shape is (1 x 7D).
+                                 - The shape is (1 x 7D).
         use_peepholes(bool): Whether to enable diagonal/peephole connections,
                              default `True`.
         is_reverse(bool): Whether to compute reversed LSTM, default `False`.
@@ -875,26 +875,14 @@
 @templatedoc()
 def cos_sim(X, Y):
     """
-<<<<<<< HEAD
     ${comment}
 
     Args:
-        X(${x_type}): ${x_comment}
-        Y(${y_type}): ${x_comment}
+        X (Variable): ${x_comment}
+        Y (Variable): ${x_comment}
     
     Returns:
-        A Variable contains the output of this layer.
-=======
-    This function performs the cosine similarity between two tensors
-    X and Y and returns that as the output.
-
-    Args:
-        X (Variable): The input X.
-        Y (Variable): The input Y.
-    
-    Returns:
         Variable: the output of cosine(X, Y).
->>>>>>> 431491a2
     """
     helper = LayerHelper('cos_sim', **locals())
     out = helper.create_tmp_variable(dtype=X.dtype)
@@ -1088,21 +1076,6 @@
                num_chunk_types,
                excluded_chunk_types=None):
     """
-<<<<<<< HEAD
-    ${comment}
-
-    Args:
-        input(Variable): ${inference_comment}
-        label(Variable): ${label_comment}
-        chunk_scheme(${chunk_scheme_type}): ${chunk_scheme_comment}
-        num_chunk_types(${num_chunk_types_type}): ${num_chunk_types_comment}
-        excluded_chunk_types(${excluded_chunk_types_type}): ${excluded_chunk_types_comment}
-
-    Returns:
-        tuple: a tuple of variables:
-        (precision, recall, f1_score, num_infer_chunks, num_label_chunks, num_correct_chunks)
-
-=======
     This function computes and outputs the precision, recall and
     F1-score of chunk detection.
 
@@ -1117,7 +1090,6 @@
         tuple: tuple containing: (precision, recall, f1_score,
                num_infer_chunks, num_label_chunks,
                num_correct_chunks)
->>>>>>> 431491a2
     """
     helper = LayerHelper("chunk_eval", **locals())
 
