--- conflicted
+++ resolved
@@ -719,8 +719,6 @@
         self.check_network_convergence(is_sparse=False)
 
 
-<<<<<<< HEAD
-=======
 # test fetch all the variables of global_block
 
 import paddle.dataset.flowers as flowers
@@ -798,6 +796,5 @@
         self.parallel_exe(train_inputs, seed=1)
 
 
->>>>>>> 170ac721
 if __name__ == '__main__':
     unittest.main()