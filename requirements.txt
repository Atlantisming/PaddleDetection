numpy < 1.24
tqdm
typeguard
visualdl>=2.2.0
opencv-python <= 4.6.0
PyYAML
shapely
scipy
terminaltables
Cython
pycocotools
setuptools

wget==3.2
ftfy==6.1.1
regex=2022.10.31

# for MOT evaluation and inference
lap
motmetrics
sklearn==0.0

# for vehicleplate in deploy/pipeline/ppvehicle
pyclipper
<<<<<<< HEAD
=======

# for culane data augumetation
imgaug>=0.4.0
>>>>>>> 129ddbb2
<|MERGE_RESOLUTION|>--- conflicted
+++ resolved
@@ -22,9 +22,6 @@
 
 # for vehicleplate in deploy/pipeline/ppvehicle
 pyclipper
-<<<<<<< HEAD
-=======
 
 # for culane data augumetation
-imgaug>=0.4.0
->>>>>>> 129ddbb2
+imgaug>=0.4.0