# Copyright (c) 2016 PaddlePaddle Authors. All Rights Reserved.
#
# Licensed under the Apache License, Version 2.0 (the "License");
# you may not use this file except in compliance with the License.
# You may obtain a copy of the License at
#
# http://www.apache.org/licenses/LICENSE-2.0
#
# Unless required by applicable law or agreed to in writing, software
# distributed under the License is distributed on an "AS IS" BASIS,
# WITHOUT WARRANTIES OR CONDITIONS OF ANY KIND, either express or implied.
# See the License for the specific language governing permissions and
# limitations under the License.

include(ExternalProject)

set(BOOST_PROJECT       "extern_boost")
# To release PaddlePaddle as a pip package, we have to follow the
# manylinux1 standard, which features as old Linux kernels and
# compilers as possible and recommends CentOS 5. Indeed, the earliest
# CentOS version that works with NVIDIA CUDA is CentOS 6.  And a new
# version of boost, say, 1.66.0, doesn't build on CentOS 6.  We
# checked that the devtools package of CentOS 6 installs boost 1.41.0.
# So we use 1.41.0 here.
set(BOOST_VER           "1.41.0")
if((NOT DEFINED BOOST_TAR) OR (NOT DEFINED BOOST_URL))
    message(STATUS "use pre defined download url")
    set(BOOST_TAR "boost_1_41_0" CACHE STRING "" FORCE)
    set(BOOST_URL "http://paddlepaddledeps.cdn.bcebos.com/${BOOST_TAR}.tar.gz" CACHE STRING "" FORCE)
endif()

MESSAGE(STATUS "BOOST_TAR: ${BOOST_TAR}, BOOST_URL: ${BOOST_URL}")

set(BOOST_SOURCES_DIR ${THIRD_PARTY_PATH}/boost)
set(BOOST_DOWNLOAD_DIR  "${BOOST_SOURCES_DIR}/src/${BOOST_PROJECT}")

set(BOOST_INCLUDE_DIR "${BOOST_DOWNLOAD_DIR}" CACHE PATH "boost include directory." FORCE)
set_directory_properties(PROPERTIES CLEAN_NO_CUSTOM 1)
include_directories(${BOOST_INCLUDE_DIR})

ExternalProject_Add(
    ${BOOST_PROJECT}
    ${EXTERNAL_PROJECT_LOG_ARGS}
    DOWNLOAD_DIR          ${BOOST_DOWNLOAD_DIR}
<<<<<<< HEAD
    URL      ${BOOST_URL}
    DOWNLOAD_NO_PROGRESS  0
=======
    DOWNLOAD_COMMAND      wget --no-check-certificate ${BOOST_URL} -c -q -O ${BOOST_TAR}.tar.gz
    && tar zxf ${BOOST_TAR}.tar.gz
    DOWNLOAD_NO_PROGRESS  1
>>>>>>> abe20923
    PREFIX                ${BOOST_SOURCES_DIR}
    CONFIGURE_COMMAND     ""
    BUILD_COMMAND         ""
    INSTALL_COMMAND       ""
    UPDATE_COMMAND        ""
    )

if (${CMAKE_VERSION} VERSION_LESS "3.3.0" OR NOT WIN32)
    set(dummyfile ${CMAKE_CURRENT_BINARY_DIR}/boost_dummy.c)
    file(WRITE ${dummyfile} "const char *dummy = \"${dummyfile}\";")
    add_library(boost STATIC ${dummyfile})
else()
    add_library(boost INTERFACE)
endif()

add_dependencies(boost ${BOOST_PROJECT})
list(APPEND external_project_dependencies boost)
set(Boost_INCLUDE_DIR ${BOOST_INCLUDE_DIR})<|MERGE_RESOLUTION|>--- conflicted
+++ resolved
@@ -42,14 +42,8 @@
     ${BOOST_PROJECT}
     ${EXTERNAL_PROJECT_LOG_ARGS}
     DOWNLOAD_DIR          ${BOOST_DOWNLOAD_DIR}
-<<<<<<< HEAD
     URL      ${BOOST_URL}
-    DOWNLOAD_NO_PROGRESS  0
-=======
-    DOWNLOAD_COMMAND      wget --no-check-certificate ${BOOST_URL} -c -q -O ${BOOST_TAR}.tar.gz
-    && tar zxf ${BOOST_TAR}.tar.gz
     DOWNLOAD_NO_PROGRESS  1
->>>>>>> abe20923
     PREFIX                ${BOOST_SOURCES_DIR}
     CONFIGURE_COMMAND     ""
     BUILD_COMMAND         ""
