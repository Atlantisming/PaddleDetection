[简体中文](README_cn.md) | English

<div align="center">
<p align="center">
  <img src="https://user-images.githubusercontent.com/48054808/160532560-34cf7a1f-d950-435e-90d2-4b0a679e5119.png" align="middle" width = "800" />
</p>

**A High-Efficient Development Toolkit for Object Detection based on [PaddlePaddle](https://github.com/paddlepaddle/paddle)**

<p align="center">
    <a href="./LICENSE"><img src="https://img.shields.io/badge/license-Apache%202-dfd.svg"></a>
    <a href="https://github.com/PaddlePaddle/PaddleDetection/releases"><img src="https://img.shields.io/github/v/release/PaddlePaddle/PaddleDetection?color=ffa"></a>
    <a href=""><img src="https://img.shields.io/badge/python-3.7+-aff.svg"></a>
    <a href=""><img src="https://img.shields.io/badge/os-linux%2C%20win%2C%20mac-pink.svg"></a>
    <a href="https://github.com/PaddlePaddle/PaddleDetection/stargazers"><img src="https://img.shields.io/github/stars/PaddlePaddle/PaddleDetection?color=ccf"></a>
</p>
</div>

<div  align="center">
  <img src="https://user-images.githubusercontent.com/22989727/205581915-aa8d6bee-5624-4aec-8059-76b5ebaf96f1.gif" width="800"/>

</div>

## <img src="https://user-images.githubusercontent.com/48054808/157793354-6e7f381a-0aa6-4bb7-845c-9acf2ecc05c3.png" width="20"/> Product Update

- 🔥 **2022.11.15：SOTA rotated object detector and small object detector based on PP-YOLOE**
<<<<<<< HEAD
  - Rotated object detector [PP-YOLOE-R](https://github.com/PaddlePaddle/PaddleDetection/tree/develop/configs/rotate/ppyoloe_r)
    - SOTA Anchor-free rotated object detection model with high accuracy and efficiency
    - A series of models, named s/m/l/x, for cloud and edge devices
    - Avoiding using special operators to be deployed friendly with TensorRT.
  - Small object detector [PP-YOLOE-SOD](https://github.com/PaddlePaddle/PaddleDetection/tree/develop/configs/smalldet)
=======
  - Rotated object detector [PP-YOLOE-R](configs/rotate/ppyoloe_r)
    - SOTA Anchor-free rotated object detection model with high accuracy and efficiency
    - A series of models, named s/m/l/x, for cloud and edge devices
    - Avoiding using special operators to be deployed friendly with TensorRT.
  - Small object detector [PP-YOLOE-SOD](configs/smalldet)
>>>>>>> b036ecb1
    - End-to-end detection pipeline based on sliced images
    - SOTA model on VisDrone based on original images.

- 2022.8.26：PaddleDetection releases[release/2.5 version](https://github.com/PaddlePaddle/PaddleDetection/tree/release/2.5)

  - 🗳 Model features：

    - Release [PP-YOLOE+](configs/ppyoloe): Increased accuracy by a maximum of 2.4% mAP to 54.9% mAP, 3.75 times faster model training convergence rate, and up to 2.3 times faster end-to-end inference speed; improved generalization for multiple downstream tasks
    - Release [PicoDet-NPU](configs/picodet) model which supports full quantization deployment of models; add [PicoDet](configs/picodet) layout analysis model
    - Release [PP-TinyPose Plus](./configs/keypoint/tiny_pose/). With 9.1% AP accuracy improvement in physical exercise, dance, and other scenarios, our PP-TinyPose Plus supports unconventional movements such as turning to one side, lying down, jumping, and high lifts

  - 🔮 Functions in different scenarios

    - Release the pedestrian analysis tool [PP-Human v2](./deploy/pipeline). It introduces four new behavior recognition: fighting, telephoning, smoking, and trespassing. The underlying algorithm performance is optimized, covering three core algorithm capabilities: detection, tracking, and attributes of pedestrians. Our model provides end-to-end development and model optimization strategies for beginners and supports online video streaming input.
    - First release [PP-Vehicle](./deploy/pipeline), which has four major functions: license plate recognition, vehicle attribute analysis (color, model), traffic flow statistics, and violation detection. It is compatible with input formats, including pictures, online video streaming, and video. And we also offer our users a comprehensive set of tutorials for customization.

  - 💡 Cutting-edge algorithms：

    - Release [PaddleYOLO](https://github.com/PaddlePaddle/PaddleYOLO) which overs classic and latest models of [YOLO family](https://github.com/PaddlePaddle/PaddleYOLO/tree/develop/docs/MODEL_ZOO_en.md): YOLOv3, PP-YOLOE (a real-time high-precision object detection model developed by Baidu PaddlePaddle), and cutting-edge detection algorithms such as YOLOv4, YOLOv5, YOLOX, YOLOv6, and YOLOv7
    - Newly add high precision detection model based on [ViT](configs/vitdet) backbone network, with a 55.7% mAP accuracy on COCO dataset; newly add multi-object tracking model [OC-SORT](configs/mot/ocsort); newly add [ConvNeXt](configs/convnext) backbone network.

  - 📋 Industrial applications: Newly add [Smart Fitness](https://aistudio.baidu.com/aistudio/projectdetail/4385813), [Fighting recognition](https://aistudio.baidu.com/aistudio/projectdetail/4086987?channelType=0&channel=0),[ and Visitor Analysis](https://aistudio.baidu.com/aistudio/projectdetail/4230123?channelType=0&channel=0).

- 2022.3.24：PaddleDetection released[release/2.4 version](https://github.com/PaddlePaddle/PaddleDetection/tree/release/2.4)  
  - Release high-performanace SOTA object detection model [PP-YOLOE](configs/ppyoloe). It integrates cloud and edge devices and provides S/M/L/X versions. In particular, Verson L has the accuracy as 51.4% on COCO test 2017 dataset, inference speed as 78.1 FPS on a single Test V100. It supports mixed precision training, 33% faster than PP-YOLOv2. Its full range of multi-sized models can meet different hardware arithmetic requirements, and adaptable to server, edge-device GPU and other AI accelerator cards on servers.
  - Release ultra-lightweight SOTA object detection model [PP-PicoDet Plus](configs/picodet) with 2% improvement in accuracy and 63% improvement in CPU inference speed. Add PicoDet-XS model with a 0.7M parameter, providing model sparsification and quantization functions for model acceleration. No specific post processing module is required for all the hardware, simplifying the deployment.  
  - Release the real-time pedestrian analysis tool [PP-Human](deploy/pphuman). It has four major functions: pedestrian tracking, visitor flow statistics, human attribute recognition and falling detection. For falling detection, it is optimized based on real-life data with accurate recognition of various types of falling posture. It can adapt to different environmental background, light and camera angle.
  - Add [YOLOX](configs/yolox) object detection model with nano/tiny/S/M/L/X. X version has the accuracy as 51.8% on COCO  Val2017 dataset.

- [More releases](https://github.com/PaddlePaddle/PaddleDetection/releases)

## <img title="" src="https://user-images.githubusercontent.com/48054808/157795569-9fc77c85-732f-4870-9be0-99a7fe2cff27.png" alt="" width="20"> Brief Introduction

**PaddleDetection** is an end-to-end object detection development kit based on PaddlePaddle. Providing **over 30 model algorithm** and **over 300 pre-trained models**, it covers object detection, instance segmentation, keypoint detection, multi-object tracking. In particular, PaddleDetection offers **high- performance & light-weight** industrial SOTA models on **servers and mobile** devices, champion solution and cutting-edge algorithm. PaddleDetection provides various data augmentation methods, configurable network components, loss functions and other advanced optimization & deployment schemes. In addition to running through the whole process of data processing, model development, training, compression and deployment, PaddlePaddle also provides rich cases and tutorials to accelerate the industrial application of algorithm.

<div  align="center">
  <img src="https://user-images.githubusercontent.com/22989727/189122825-ee1c1db2-b5f9-42c0-88b4-7975e1ec239d.gif" width="800"/>
</div>

## <img src="https://user-images.githubusercontent.com/48054808/157799599-e6a66855-bac6-4e75-b9c0-96e13cb9612f.png" width="20"/> Features

- **Rich model library**: PaddleDetection provides over 250 pre-trained models including **object detection, instance segmentation, face recognition, multi-object tracking**. It covers a variety of **global competition champion** schemes.
- **Simple to use**: Modular design, decoupling each network component, easy for developers to build and try various detection models and optimization strategies, quick access to high-performance, customized algorithm.
- **Getting Through End to End**: PaddlePaddle gets through end to end from data augmentation, constructing models, training, compression, depolyment. It also supports multi-architecture, multi-device deployment for **cloud and edge** device.
- **High Performance**: Due to the high performance core, PaddlePaddle has clear advantages in training speed and memory occupation. It also supports FP16 training and multi-machine training.

<div  align="center">
  <img src="https://user-images.githubusercontent.com/22989727/202131382-45fd2de6-3805-460e-a70c-66db7188d37c.png" width="800"/>
</div>

## <img title="" src="https://user-images.githubusercontent.com/48054808/157800467-2a9946ad-30d1-49a9-b9db-ba33413d9c90.png" alt="" width="20"> Exchanges

- If you have any question or suggestion, please give us your valuable input via [GitHub Issues](https://github.com/PaddlePaddle/PaddleDetection/issues)

  Welcome to join PaddleDetection user groups on WeChat (scan the QR code, add and reply "D" to the assistant)

  <div align="center">
  <img src="https://user-images.githubusercontent.com/34162360/177678712-4655747d-4290-4ad9-b7a1-4564a5418ac6.jpg"  width = "200" />  
  </div>

## <img src="https://user-images.githubusercontent.com/48054808/157827140-03ffaff7-7d14-48b4-9440-c38986ea378c.png" width="20"/> Kit Structure

<table align="center">
  <tbody>
    <tr align="center" valign="bottom">
      <td>
        <b>Architectures</b>
      </td>
      <td>
        <b>Backbones</b>
      </td>
      <td>
        <b>Components</b>
      </td>
      <td>
        <b>Data Augmentation</b>
      </td>
    </tr>
    <tr valign="top">
      <td>
        <ul>
        <details><summary><b>Object Detection</b></summary>
          <ul>
            <li>Faster RCNN</li>
            <li>FPN</li>
            <li>Cascade-RCNN</li>
            <li>PSS-Det</li>
            <li>RetinaNet</li>
            <li>YOLOv3</li>  
            <li>PP-YOLOv1/v2</li>
            <li>PP-YOLO-Tiny</li>
            <li>PP-YOLOE</li>
            <li>PP-YOLOE+</li>
            <li>PP-YOLOE-R</li>
            <li>PP-YOLOE-SOD</li>
            <li>YOLOX</li>
            <li>YOLOF</li>
            <li>SSD</li>
            <li>CenterNet</li>
            <li>FCOS</li>  
            <li>FCOSR</li>  
            <li>TTFNet</li>
            <li>TOOD</li>
            <li>GFL</li>
            <li>PP-PicoDet</li>
            <li>DETR</li>
            <li>Deformable DETR</li>
            <li>Swin Transformer</li>
            <li>Sparse RCNN</li>
         </ul></details>
        <details><summary><b>Instance Segmentation</b></summary>
         <ul>
            <li>Mask RCNN</li>
            <li>Cascade Mask RCNN</li>
            <li>SOLOv2</li>
        </ul></details>
        <details><summary><b>Face Detection</b></summary>
        <ul>
            <li>BlazeFace</li>
        </ul></details>
        <details><summary><b>Multi-Object-Tracking</b></summary>
        <ul>
            <li>JDE</li>
            <li>FairMOT</li>
            <li>DeepSORT</li>
            <li>ByteTrack</li>
            <li>OC-SORT</li>
<<<<<<< HEAD
=======
            <li>CenterTrack</li>
>>>>>>> b036ecb1
        </ul></details>
        <details><summary><b>KeyPoint-Detection</b></summary>
        <ul>
            <li>HRNet</li>
            <li>HigherHRNet</li>
            <li>Lite-HRNet</li>
            <li>PP-TinyPose</li>
        </ul></details>
      </ul>
      </td>
      <td>
        <details><summary><b>Details</b></summary>
        <ul>
          <li>ResNet(&vd)</li>
          <li>Res2Net(&vd)</li>
          <li>CSPResNet</li>
          <li>SENet</li>
          <li>Res2Net</li>
          <li>HRNet</li>
          <li>Lite-HRNet</li>
          <li>DarkNet</li>
          <li>CSPDarkNet</li>
          <li>MobileNetv1/v3</li>  
          <li>ShuffleNet</li>
          <li>GhostNet</li>
          <li>BlazeNet</li>
          <li>DLA</li>
          <li>HardNet</li>
          <li>LCNet</li>  
          <li>ESNet</li>  
          <li>Swin-Transformer</li>
          <li>ConvNeXt</li>
          <li>Vision Transformer</li>
        </ul></details>
      </td>
      <td>
        <details><summary><b>Common</b></summary>
          <ul>
            <li>Sync-BN</li>
            <li>Group Norm</li>
            <li>DCNv2</li>
            <li>EMA</li>
          </ul> </details>
        </ul>
        <details><summary><b>KeyPoint</b></summary>
          <ul>
            <li>DarkPose</li>
          </ul></details>
        </ul>
        <details><summary><b>FPN</b></summary>
          <ul>
            <li>BiFPN</li>
            <li>CSP-PAN</li>
            <li>Custom-PAN</li>
            <li>ES-PAN</li>
            <li>HRFPN</li>
          </ul> </details>
        </ul>  
        <details><summary><b>Loss</b></summary>
          <ul>
            <li>Smooth-L1</li>
            <li>GIoU/DIoU/CIoU</li>  
            <li>IoUAware</li>
            <li>Focal Loss</li>
            <li>CT Focal Loss</li>
            <li>VariFocal Loss</li>
          </ul> </details>
        </ul>  
        <details><summary><b>Post-processing</b></summary>
          <ul>
            <li>SoftNMS</li>
            <li>MatrixNMS</li>  
          </ul> </details>  
        </ul>
        <details><summary><b>Speed</b></summary>
          <ul>
            <li>FP16 training</li>
            <li>Multi-machine training </li>  
          </ul> </details>  
        </ul>  
      </td>
      <td>
        <details><summary><b>Details</b></summary>
        <ul>
          <li>Resize</li>  
          <li>Lighting</li>  
          <li>Flipping</li>  
          <li>Expand</li>
          <li>Crop</li>
          <li>Color Distort</li>  
          <li>Random Erasing</li>  
          <li>Mixup </li>
          <li>AugmentHSV</li>
          <li>Mosaic</li>
          <li>Cutmix </li>
          <li>Grid Mask</li>
          <li>Auto Augment</li>  
          <li>Random Perspective</li>  
        </ul> </details>  
      </td>  
    </tr>

</td>
    </tr>
  </tbody>
</table>

## <img src="https://user-images.githubusercontent.com/48054808/157801371-9a9a8c65-1690-4123-985a-e0559a7f9494.png" width="20"/> Model Performance

<details>
<summary><b> Performance comparison of Cloud models</b></summary>

The comparison between COCO mAP and FPS on Tesla V100 of representative models of each architectures and backbones.

<div align="center">
  <img src="docs/images/fps_map.png" />
</div>

**Clarification：**

- `ViT` stands for `ViT-Cascade-Faster-RCNN`, which has highest mAP on COCO as 55.7%
- `Cascade-Faster-RCNN`stands for `Cascade-Faster-RCNN-ResNet50vd-DCN`, which has been optimized to 20 FPS inference speed when COCO mAP as 47.8% in PaddleDetection models
- `PP-YOLOE` are optimized `PP-YOLO v2`. It reached accuracy as 51.4% on COCO dataset, inference speed as 78.1 FPS on Tesla V100
- `PP-YOLOE+` are optimized `PP-YOLOE`. It reached accuracy as 53.3% on COCO dataset, inference speed as 78.1 FPS on Tesla V100
- The models in the figure are available in the[ model library](#模型库)

</details>

<details>
<summary><b> Performance omparison on mobiles</b></summary>

The comparison between COCO mAP and FPS on Qualcomm Snapdragon 865 processor of models on mobile devices.

<div align="center">
  <img src="docs/images/mobile_fps_map.png" width=600/>
</div>

**Clarification：**

- Tests were conducted on Qualcomm Snapdragon 865 (4 \*A77 + 4 \*A55) batch_size=1, 4 thread, and NCNN inference library, test script see [MobileDetBenchmark](https://github.com/JiweiMaster/MobileDetBenchmark)
- [PP-PicoDet](configs/picodet) and [PP-YOLO-Tiny](configs/ppyolo) are self-developed models of PaddleDetection, and other models are not tested yet.

</details>

## <img src="https://user-images.githubusercontent.com/48054808/157829890-a535b8a6-631c-4c87-b861-64d4b32b2d6a.png" width="20"/> Model libraries

<details>
<summary><b> 1. General detection</b></summary>

#### PP-YOLOE series Recommended scenarios: Cloud GPU such as Nvidia V100, T4 and edge devices such as Jetson series

| Model      | COCO Accuracy（mAP） | V100 TensorRT FP16 Speed(FPS) | Configuration                                           | Download                                                                                 |
|:---------- |:------------------:|:-----------------------------:|:-------------------------------------------------------:|:----------------------------------------------------------------------------------------:|
| PP-YOLOE+_s | 43.9        | 333.3                     | [link](configs/ppyoloe/ppyoloe_plus_crn_s_80e_coco.yml)     | [download](https://paddledet.bj.bcebos.com/models/ppyoloe_plus_crn_s_80e_coco.pdparams)      |
| PP-YOLOE+_m | 50.0        | 208.3                     | [link](configs/ppyoloe/ppyoloe_plus_crn_m_80e_coco.yml)     | [download](https://paddledet.bj.bcebos.com/models/ppyoloe_plus_crn_m_80e_coco.pdparams)     |
| PP-YOLOE+_l | 53.3        | 149.2                     | [link](configs/ppyoloe/ppyoloe_plus_crn_l_80e_coco.yml) | [download](https://paddledet.bj.bcebos.com/models/ppyoloe_plus_crn_l_80e_coco.pdparams) |
| PP-YOLOE+_x | 54.9        | 95.2                      | [link](configs/ppyoloe/ppyoloe_plus_crn_x_80e_coco.yml) | [download](https://paddledet.bj.bcebos.com/models/ppyoloe_plus_crn_x_80e_coco.pdparams) |

#### PP-PicoDet series Recommended scenarios: Mobile chips and x86 CPU devices, such as ARM CPU(RK3399, Raspberry Pi) and NPU(BITMAIN)

| Model      | COCO Accuracy（mAP） | Snapdragon 865 four-thread speed (ms) | Configuration                                         | Download                                                                              |
|:---------- |:------------------:|:-------------------------------------:|:-----------------------------------------------------:|:-------------------------------------------------------------------------------------:|
| PicoDet-XS | 23.5               | 7.81                                  | [Link](configs/picodet/picodet_xs_320_coco_lcnet.yml) | [Download](https://paddledet.bj.bcebos.com/models/picodet_xs_320_coco_lcnet.pdparams) |
| PicoDet-S  | 29.1               | 9.56                                  | [Link](configs/picodet/picodet_s_320_coco_lcnet.yml)  | [Download](https://paddledet.bj.bcebos.com/models/picodet_s_320_coco_lcnet.pdparams)  |
| PicoDet-M  | 34.4               | 17.68                                 | [Link](configs/picodet/picodet_m_320_coco_lcnet.yml)  | [Download](https://paddledet.bj.bcebos.com/models/picodet_m_320_coco_lcnet.pdparams)  |
| PicoDet-L  | 36.1               | 25.21                                 | [Link](configs/picodet/picodet_l_320_coco_lcnet.yml)  | [Download](https://paddledet.bj.bcebos.com/models/picodet_l_320_coco_lcnet.pdparams)  |

#### [Frontier detection algorithm](docs/feature_models/PaddleYOLO_MODEL.md)

| Model    | COCO Accuracy（mAP） | V100 TensorRT FP16 speed(FPS) | Configuration                                                                                                  | Download                                                                       |
|:-------- |:------------------:|:-----------------------------:|:--------------------------------------------------------------------------------------------------------------:|:------------------------------------------------------------------------------:|
| [YOLOX-l](configs/yolox)  | 50.1               | 107.5                         | [Link](configs/yolox/yolox_l_300e_coco.yml)                                                                    | [Download](https://paddledet.bj.bcebos.com/models/yolox_l_300e_coco.pdparams)  |
| [YOLOv5-l](https://github.com/PaddlePaddle/PaddleYOLO/tree/develop/configs/yolov5) | 48.6               | 136.0                         | [Link](https://github.com/PaddlePaddle/PaddleYOLO/tree/develop/configs/yolov5/yolov5_l_300e_coco.yml) | [Download](https://paddledet.bj.bcebos.com/models/yolov5_l_300e_coco.pdparams) |
| [YOLOv7-l](https://github.com/PaddlePaddle/PaddleYOLO/tree/develop/configs/yolov7) | 51.0        | 135.0                     | [链接](https://github.com/PaddlePaddle/PaddleYOLO/tree/develop/configs/yolov7/yolov7_l_300e_coco.yml) | [下载地址](https://paddledet.bj.bcebos.com/models/yolov7_l_300e_coco.pdparams) |

#### Other general purpose models [doc](docs/MODEL_ZOO_en.md)

</details>

<details>
<summary><b> 2. Instance segmentation</b></summary>

| Model             | Introduction                                             | Recommended Scenarios                         | COCO Accuracy(mAP)               | Configuration                                                           | Download                                                                                              |
|:----------------- |:-------------------------------------------------------- |:--------------------------------------------- |:--------------------------------:|:-----------------------------------------------------------------------:|:-----------------------------------------------------------------------------------------------------:|
| Mask RCNN         | Two-stage instance segmentation algorithm                | <div style="width: 50pt">Edge-Cloud end</div> | box AP: 41.4 <br/> mask AP: 37.5 | [Link](configs/mask_rcnn/mask_rcnn_r50_vd_fpn_2x_coco.yml)              | [Download](https://paddledet.bj.bcebos.com/models/mask_rcnn_r50_vd_fpn_2x_coco.pdparams)              |
| Cascade Mask RCNN | Two-stage instance segmentation algorithm                | <div style="width: 50pt">Edge-Cloud end</div> | box AP: 45.7 <br/> mask AP: 39.7 | [Link](configs/mask_rcnn/cascade_mask_rcnn_r50_vd_fpn_ssld_2x_coco.yml) | [Download](https://paddledet.bj.bcebos.com/models/cascade_mask_rcnn_r50_vd_fpn_ssld_2x_coco.pdparams) |
| SOLOv2            | Lightweight single-stage instance segmentation algorithm | <div style="width: 50pt">Edge-Cloud end</div> | mask AP: 38.0                    | [Link](configs/solov2/solov2_r50_fpn_3x_coco.yml)                       | [Download](https://paddledet.bj.bcebos.com/models/solov2_r50_fpn_3x_coco.pdparams)                    |

</details>

<details>
<summary><b> 3. Keypoint detection</b></summary>

| Model                | Introduction                                                                                  | Recommended scenarios                         | COCO Accuracy（AP） | Speed                             | Configuration                                             | Download                                                                                    |
|:-------------------- |:--------------------------------------------------------------------------------------------- |:--------------------------------------------- |:-----------------:|:---------------------------------:|:---------------------------------------------------------:|:-------------------------------------------------------------------------------------------:|
| HRNet-w32 + DarkPose | <div style="width: 130pt">Top-down Keypoint detection algorithm<br/>Input size: 384x288</div> | <div style="width: 50pt">Edge-Cloud end</div> | 78.3              | T4 TensorRT FP16 2.96ms           | [Link](configs/keypoint/hrnet/dark_hrnet_w32_384x288.yml) | [Download](https://paddledet.bj.bcebos.com/models/keypoint/dark_hrnet_w32_384x288.pdparams) |
| HRNet-w32 + DarkPose | Top-down Keypoint detection algorithm<br/>Input size: 256x192                                 | Edge-Cloud end                                | 78.0              | T4 TensorRT FP16 1.75ms           | [Link](configs/keypoint/hrnet/dark_hrnet_w32_256x192.yml) | [Download](https://paddledet.bj.bcebos.com/models/keypoint/dark_hrnet_w32_256x192.pdparams) |
| PP-TinyPose          | Light-weight keypoint algorithm<br/>Input size: 256x192                                       | Mobile                                        | 68.8              | Snapdragon 865 four-thread 6.30ms | [Link](configs/keypoint/tiny_pose/tinypose_256x192.yml)   | [Download](https://bj.bcebos.com/v1/paddledet/models/keypoint/tinypose_256x192.pdparams)    |
| PP-TinyPose          | Light-weight keypoint algorithm<br/>Input size: 128x96                                        | Mobile                                        | 58.1              | Snapdragon 865 four-thread 2.37ms | [Link](configs/keypoint/tiny_pose/tinypose_128x96.yml)    | [Download](https://bj.bcebos.com/v1/paddledet/models/keypoint/tinypose_128x96.pdparams)     |

#### Other keypoint detection models [doc](configs/keypoint)

</details>

<details>
<summary><b> 4. Multi-object tracking PP-Tracking</b></summary>

| Model     | Introduction                                                  | Recommended scenarios | Accuracy               | Configuration                                                           | Download                                                                                              |
|:--------- |:------------------------------------------------------------- |:--------------------- |:----------------------:|:-----------------------------------------------------------------------:|:-----------------------------------------------------------------------------------------------------:|
| ByteTrack | SDE Multi-object tracking algorithm with detection model only | Edge-Cloud end        | MOT-17 half val:  77.3 | [Link](configs/mot/bytetrack/detector/yolox_x_24e_800x1440_mix_det.yml) | [Download](https://paddledet.bj.bcebos.com/models/mot/deepsort/yolox_x_24e_800x1440_mix_det.pdparams) |
| FairMOT   | JDE multi-object tracking algorithm multi-task learning       | Edge-Cloud end        | MOT-16 test: 75.0      | [Link](configs/mot/fairmot/fairmot_dla34_30e_1088x608.yml)              | [Download](https://paddledet.bj.bcebos.com/models/mot/fairmot_dla34_30e_1088x608.pdparams)            |
| OC-SORT   | SDE multi-object tracking algorithm with detection model only       | Edge-Cloud end        | MOT-16 half val: 75.5      | [Link](configs/mot/ocsort/ocsort_yolox.yml)              | -            |

#### Other multi-object tracking models [docs](configs/mot)

</details>

<details>
<summary><b> 5. Industrial real-time pedestrain analysis tool-PP Human</b></summary>

| Task                                   | End-to-End Speed（ms） | Model                                                                                                                                                                                                                                                                                                                           | Size                                                                                                   |
|:--------------------------------------:|:--------------------:|:-------------------------------------------------------------------------------------------------------------------------------------------------------------------------------------------------------------------------------------------------------------------------------------------------------------------------------:|:------------------------------------------------------------------------------------------------------:|
| Pedestrian detection (high precision)  | 25.1ms               | [Multi-object tracking](https://bj.bcebos.com/v1/paddledet/models/pipeline/mot_ppyoloe_l_36e_pipeline.zip)                                                                                                                                                                                                                      | 182M                                                                                                   |
| Pedestrian detection (lightweight)     | 16.2ms               | [Multi-object tracking](https://bj.bcebos.com/v1/paddledet/models/pipeline/mot_ppyoloe_s_36e_pipeline.zip)                                                                                                                                                                                                                      | 27M                                                                                                    |
| Pedestrian tracking (high precision)   | 31.8ms               | [Multi-object tracking](https://bj.bcebos.com/v1/paddledet/models/pipeline/mot_ppyoloe_l_36e_pipeline.zip)                                                                                                                                                                                                                      | 182M                                                                                                   |
| Pedestrian tracking (lightweight)      | 21.0ms               | [Multi-object tracking](https://bj.bcebos.com/v1/paddledet/models/pipeline/mot_ppyoloe_s_36e_pipeline.zip)                                                                                                                                                                                                                      | 27M                                                                                                    |
| Attribute recognition (high precision) | Single person8.5ms   | [Object detection](https://bj.bcebos.com/v1/paddledet/models/pipeline/mot_ppyoloe_l_36e_pipeline.zip)<br> [Attribute recognition](https://bj.bcebos.com/v1/paddledet/models/pipeline/strongbaseline_r50_30e_pa100k.zip)                                                                                                         | Object detection：182M<br>Attribute recognition：86M                                                     |
| Attribute recognition (lightweight)    | Single person 7.1ms  | [Object detection](https://bj.bcebos.com/v1/paddledet/models/pipeline/mot_ppyoloe_l_36e_pipeline.zip)<br> [Attribute recognition](https://bj.bcebos.com/v1/paddledet/models/pipeline/strongbaseline_r50_30e_pa100k.zip)                                                                                                         | Object detection：182M<br>Attribute recognition：86M                                                     |
| Falling detection                      | Single person 10ms   | [Multi-object tracking](https://bj.bcebos.com/v1/paddledet/models/pipeline/mot_ppyoloe_l_36e_pipeline.zip) <br> [Keypoint detection](https://bj.bcebos.com/v1/paddledet/models/pipeline/dark_hrnet_w32_256x192.zip) <br> [Behavior detection based on key points](https://bj.bcebos.com/v1/paddledet/models/pipeline/STGCN.zip) | Multi-object tracking：182M<br>Keypoint detection：101M<br>Behavior detection based on key points: 21.8M |
| Intrusion detection                    | 31.8ms               | [Multi-object tracking](https://bj.bcebos.com/v1/paddledet/models/pipeline/mot_ppyoloe_l_36e_pipeline.zip)                                                                                                                                                                                                                      | 182M                                                                                                   |
| Fighting detection                     | 19.7ms               | [Video classification](https://bj.bcebos.com/v1/paddledet/models/pipeline/mot_ppyoloe_l_36e_pipeline.zip)                                                                                                                                                                                                                       | 90M                                                                                                    |
| Smoking detection                      | Single person 15.1ms | [Object detection](https://bj.bcebos.com/v1/paddledet/models/pipeline/mot_ppyoloe_l_36e_pipeline.zip)<br>[Object detection based on Human Id](https://bj.bcebos.com/v1/paddledet/models/pipeline/ppyoloe_crn_s_80e_smoking_visdrone.zip)                                                                                        | Object detection：182M<br>Object detection based on Human ID: 27M                                       |
| Phoning detection                      | Single person ms     | [Object detection](https://bj.bcebos.com/v1/paddledet/models/pipeline/mot_ppyoloe_l_36e_pipeline.zip)<br>[Image classification based on Human ID](https://bj.bcebos.com/v1/paddledet/models/pipeline/PPHGNet_tiny_calling_halfbody.zip)                                                                                         | Object detection：182M<br>Image classification based on Human ID：45M                                    |

Please refer to [docs](deploy/pipeline/README_en.md) for details.

</details>

<details>
<summary><b> 6. Industrial real-time vehicle analysis tool-PP Vehicle</b></summary>

| Task                                   | End-to-End Speed（ms） | Model                                                                                                                                                                                                                                                                                                                           | Size                                                                                                   |
|:--------------------------------------:|:--------------------:|:-------------------------------------------------------------------------------------------------------------------------------------------------------------------------------------------------------------------------------------------------------------------------------------------------------------------------------:|:------------------------------------------------------------------------------------------------------:|
| Vehicle detection (high precision)  | 25.7ms               | [object detection](https://bj.bcebos.com/v1/paddledet/models/pipeline/mot_ppyoloe_l_36e_ppvehicle.zip)                                                                                                                                                                                                                      | 182M                                                                                                   |
| Vehicle detection (lightweight)     | 13.2ms               | [object detection](https://bj.bcebos.com/v1/paddledet/models/pipeline/mot_ppyoloe_s_36e_ppvehicle.zip)                                                                                                                                                                                                                      | 27M                                                                                                    |
| Vehicle tracking (high precision)   | 40ms               | [multi-object tracking](https://bj.bcebos.com/v1/paddledet/models/pipeline/mot_ppyoloe_l_36e_ppvehicle.zip)                                                                                                                                                                                                                      | 182M                                                                                                   |
| Vehicle tracking (lightweight)      | 25ms               | [multi-object tracking](https://bj.bcebos.com/v1/paddledet/models/pipeline/mot_ppyoloe_s_36e_pipeline.zip)                                                                                                                                                                                                                      | 27M                                                                                                    |
| Plate Recognition                   | 4.68ms     | [plate detection](https://bj.bcebos.com/v1/paddledet/models/pipeline/ch_PP-OCRv3_det_infer.tar.gz)<br>[plate recognition](https://bj.bcebos.com/v1/paddledet/models/pipeline/ch_PP-OCRv3_rec_infer.tar.gz)                                                                                         | Plate detection：3.9M<br>Plate recognition：12M                                    |
| Vehicle attribute      | 7.31ms               | [attribute recognition](https://bj.bcebos.com/v1/paddledet/models/pipeline/vehicle_attribute_model.zip)                                                                                                                                                                                                                      | 7.2M                                                                                                    |

Please refer to [docs](deploy/pipeline/README_en.md) for details.

</details>


## <img src="https://user-images.githubusercontent.com/48054808/157828296-d5eb0ccb-23ea-40f5-9957-29853d7d13a9.png" width="20"/>Document tutorials

### Introductory tutorials

- [Installation](docs/tutorials/INSTALL_cn.md)
- [Quick start](docs/tutorials/QUICK_STARTED_cn.md)
- [Data preparation](docs/tutorials/data/README.md)
- [Geting Started on PaddleDetection](docs/tutorials/GETTING_STARTED_cn.md)
- [FAQ](docs/tutorials/FAQ)

### Advanced tutorials

- Configuration

  - [RCNN Configuration](docs/tutorials/config_annotation/faster_rcnn_r50_fpn_1x_coco_annotation.md)
  - [PP-YOLO Configuration](docs/tutorials/config_annotation/ppyolo_r50vd_dcn_1x_coco_annotation.md)

- Compression based on [PaddleSlim](https://github.com/PaddlePaddle/PaddleSlim)

  - [Pruning/Quantization/Distillation Tutorial](configs/slim)

- [Inference deployment](deploy/README.md)

  - [Export model for inference](deploy/EXPORT_MODEL.md)

  - [Paddle Inference deployment](deploy/README.md)

    - [Inference deployment with Python](deploy/python)
    - [Inference deployment with C++](deploy/cpp)

  - [Paddle-Lite deployment](deploy/lite)

  - [Paddle Serving deployment](deploy/serving)

  - [ONNX model export](deploy/EXPORT_ONNX_MODEL.md)

  - [Inference benchmark](deploy/BENCHMARK_INFER.md)

- Advanced development

  - [Data processing module](docs/advanced_tutorials/READER.md)
  - [New object detection models](docs/advanced_tutorials/MODEL_TECHNICAL.md)
  - Custumization
    - [Object detection](docs/advanced_tutorials/customization/detection.md)
    - [Keypoint detection](docs/advanced_tutorials/customization/keypoint_detection.md)
    - [Multiple object tracking](docs/advanced_tutorials/customization/pphuman_mot.md)
    - [Action recognition](docs/advanced_tutorials/customization/action_recognotion/)
    - [Attribute recognition](docs/advanced_tutorials/customization/pphuman_attribute.md)

### Courses

- **[Theoretical foundation] [Object detection 7-day camp](https://aistudio.baidu.com/aistudio/education/group/info/1617):** Overview of object detection tasks, details of RCNN series object detection algorithm and YOLO series object detection algorithm, PP-YOLO optimization strategy and case sharing, introduction and practice of AnchorFree series algorithm

- **[Industrial application] [AI Fast Track industrial object detection technology and application](https://aistudio.baidu.com/aistudio/education/group/info/23670):** Super object detection algorithms, real-time pedestrian analysis system PP-Human, breakdown and practice of object detection industrial application

- **[Industrial features] 2022.3.26** **[Smart City Industry Seven-Day Class](https://aistudio.baidu.com/aistudio/education/group/info/25620)** : Urban planning, Urban governance, Smart governance service, Traffic management, community governance.

- **[Academic exchange] 2022.9.27 [YOLO Vision Event](https://www.youtube.com/playlist?list=PL1FZnkj4ad1NHVC7CMc3pjSQ-JRK-Ev6O):** As the first YOLO-themed event, PaddleDetection was invited to communicate with the experts in the field of Computer Vision around the world.

### [Industrial tutorial examples](./industrial_tutorial/README.md)

- [Rotated object detection based on PP-YOLOE-R](https://aistudio.baidu.com/aistudio/projectdetail/5058293)

- [Aerial image detection based on PP-YOLOE-SOD](https://aistudio.baidu.com/aistudio/projectdetail/5036782)

- [Fall down recognition based on PP-Human v2](https://aistudio.baidu.com/aistudio/projectdetail/4606001)

- [Intelligent fitness recognition based on PP-TinyPose Plus](https://aistudio.baidu.com/aistudio/projectdetail/4385813)

- [Road litter detection based on PP-PicoDet Plus](https://aistudio.baidu.com/aistudio/projectdetail/3561097)

- [Visitor flow statistics based on FairMOT](https://aistudio.baidu.com/aistudio/projectdetail/2421822)

- [Guest analysis based on PP-Human](https://aistudio.baidu.com/aistudio/projectdetail/4537344)

- [More examples](./industrial_tutorial/README.md)

## <img title="" src="https://user-images.githubusercontent.com/48054808/157836473-1cf451fa-f01f-4148-ba68-b6d06d5da2f9.png" alt="" width="20"> Applications

- [Fitness app on android mobile](https://github.com/zhiboniu/pose_demo_android)
- [PP-Tracking GUI Visualization Interface](https://github.com/yangyudong2020/PP-Tracking_GUi)

## Recommended third-party tutorials

- [Deployment of PaddleDetection for Windows I ](https://zhuanlan.zhihu.com/p/268657833)
- [Deployment of PaddleDetection for Windows II](https://zhuanlan.zhihu.com/p/280206376)
- [Deployment of PaddleDetection on Jestson Nano](https://zhuanlan.zhihu.com/p/319371293)
- [How to deploy YOLOv3 model on Raspberry Pi for Helmet detection](https://github.com/PaddleCV-FAQ/PaddleDetection-FAQ/blob/main/Lite%E9%83%A8%E7%BD%B2/yolov3_for_raspi.md)
- [Use SSD-MobileNetv1 for a project -- From dataset to deployment on Raspberry Pi](https://github.com/PaddleCV-FAQ/PaddleDetection-FAQ/blob/main/Lite%E9%83%A8%E7%BD%B2/ssd_mobilenet_v1_for_raspi.md)

## <img src="https://user-images.githubusercontent.com/48054808/157835981-ef6057b4-6347-4768-8fcc-cd07fcc3d8b0.png" width="20"/> Version updates

Please refer to the[ Release note ](https://github.com/PaddlePaddle/Paddle/wiki/PaddlePaddle-2.3.0-Release-Note-EN)for more details about the updates

## <img title="" src="https://user-images.githubusercontent.com/48054808/157835345-f5d24128-abaf-4813-b793-d2e5bdc70e5a.png" alt="" width="20">  License

PaddlePaddle is provided under the [Apache 2.0 license](LICENSE)

## <img src="https://user-images.githubusercontent.com/48054808/157835796-08d4ffbc-87d9-4622-89d8-cf11a44260fc.png" width="20"/> Contribute your code

We appreciate your contributions and your feedback！

- Thank [Mandroide](https://github.com/Mandroide) for code cleanup and
- Thank [FL77N](https://github.com/FL77N/) for `Sparse-RCNN`model
- Thank [Chen-Song](https://github.com/Chen-Song) for `Swin Faster-RCNN`model
- Thank [yangyudong](https://github.com/yangyudong2020), [hchhtc123](https://github.com/hchhtc123) for developing PP-Tracking GUI interface
- Thank Shigure19 for developing PP-TinyPose fitness APP
- Thank [manangoel99](https://github.com/manangoel99) for Wandb visualization methods

## <img src="https://user-images.githubusercontent.com/48054808/157835276-9aab9d1c-1c46-446b-bdd4-5ab75c5cfa48.png" width="20"/> Quote

```
@misc{ppdet2019,
title={PaddleDetection, Object detection and instance segmentation toolkit based on PaddlePaddle.},
author={PaddlePaddle Authors},
howpublished = {\url{https://github.com/PaddlePaddle/PaddleDetection}},
year={2019}
}
```<|MERGE_RESOLUTION|>--- conflicted
+++ resolved
@@ -24,19 +24,11 @@
 ## <img src="https://user-images.githubusercontent.com/48054808/157793354-6e7f381a-0aa6-4bb7-845c-9acf2ecc05c3.png" width="20"/> Product Update
 
 - 🔥 **2022.11.15：SOTA rotated object detector and small object detector based on PP-YOLOE**
-<<<<<<< HEAD
-  - Rotated object detector [PP-YOLOE-R](https://github.com/PaddlePaddle/PaddleDetection/tree/develop/configs/rotate/ppyoloe_r)
-    - SOTA Anchor-free rotated object detection model with high accuracy and efficiency
-    - A series of models, named s/m/l/x, for cloud and edge devices
-    - Avoiding using special operators to be deployed friendly with TensorRT.
-  - Small object detector [PP-YOLOE-SOD](https://github.com/PaddlePaddle/PaddleDetection/tree/develop/configs/smalldet)
-=======
   - Rotated object detector [PP-YOLOE-R](configs/rotate/ppyoloe_r)
     - SOTA Anchor-free rotated object detection model with high accuracy and efficiency
     - A series of models, named s/m/l/x, for cloud and edge devices
     - Avoiding using special operators to be deployed friendly with TensorRT.
   - Small object detector [PP-YOLOE-SOD](configs/smalldet)
->>>>>>> b036ecb1
     - End-to-end detection pipeline based on sliced images
     - SOTA model on VisDrone based on original images.
 
@@ -164,10 +156,7 @@
             <li>DeepSORT</li>
             <li>ByteTrack</li>
             <li>OC-SORT</li>
-<<<<<<< HEAD
-=======
             <li>CenterTrack</li>
->>>>>>> b036ecb1
         </ul></details>
         <details><summary><b>KeyPoint-Detection</b></summary>
         <ul>
