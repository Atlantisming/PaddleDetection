# Copyright (c) 2020 PaddlePaddle Authors. All Rights Reserved.
#
# Licensed under the Apache License, Version 2.0 (the "License");
# you may not use this file except in compliance with the License.
# You may obtain a copy of the License at
#
#     http://www.apache.org/licenses/LICENSE-2.0
#
# Unless required by applicable law or agreed to in writing, software
# distributed under the License is distributed on an "AS IS" BASIS,
# WITHOUT WARRANTIES OR CONDITIONS OF ANY KIND, either express or implied.
# See the License for the specific language governing permissions and
# limitations under the License.

import os
import os.path as osp
import glob
import shutil
import subprocess
from setuptools import find_packages, setup

# ==============  version definition  ==============

<<<<<<< HEAD
PPDET_VERSION = "2.5.0"
=======
PPDET_VERSION = "0.0.0"
>>>>>>> eeebef9f


def parse_version():
    return PPDET_VERSION.replace('-', '')


def git_commit():
    try:
        cmd = ['git', 'rev-parse', 'HEAD']
        git_commit = subprocess.Popen(
            cmd,
            stdout=subprocess.PIPE, ).communicate()[0].strip()
        git_commit = git_commit.decode()
    except:
        git_commit = 'Unknown'

    return str(git_commit)


def write_version_py(filename='ppdet/version.py'):
    ver_str = """# THIS FILE IS GENERATED FROM PADDLEPADDLE SETUP.PY
#
full_version    = '%(version)s'
commit          = '%(commit)s'
"""

    _git_commit = git_commit()
    with open(filename, 'w') as f:
        f.write(ver_str % {'version': PPDET_VERSION, 'commit': _git_commit})


write_version_py()

# ==============  version definition  ==============


def readme():
    with open('README.md', encoding='utf-8') as f:
        content = f.read()
    return content


def parse_requirements(fname):
    with open(fname, encoding="utf-8-sig") as f:
        requirements = f.readlines()
    return requirements


def package_model_zoo():
    cur_dir = osp.dirname(osp.realpath(__file__))
    cfg_dir = osp.join(cur_dir, "configs")
    cfgs = glob.glob(osp.join(cfg_dir, '*/*.yml'))

    valid_cfgs = []
    for cfg in cfgs:
        # exclude dataset base config
        if osp.split(osp.split(cfg)[0])[1] not in ['datasets']:
            valid_cfgs.append(cfg)
    model_names = [
        osp.relpath(cfg, cfg_dir).replace(".yml", "") for cfg in valid_cfgs
    ]

    model_zoo_file = osp.join(cur_dir, 'ppdet', 'model_zoo', 'MODEL_ZOO')
    with open(model_zoo_file, 'w') as wf:
        for model_name in model_names:
            wf.write("{}\n".format(model_name))

    return [model_zoo_file]


packages = [
    'ppdet',
    'ppdet.core',
    'ppdet.data',
    'ppdet.engine',
    'ppdet.metrics',
    'ppdet.modeling',
    'ppdet.model_zoo',
    'ppdet.slim',
    'ppdet.utils',
]

if __name__ == "__main__":
    setup(
        name='paddledet',
        packages=find_packages(exclude=("configs", "tools", "deploy")),
        package_data={'ppdet.model_zoo': package_model_zoo()},
        author='PaddlePaddle',
        version=parse_version(),
        install_requires=parse_requirements('./requirements.txt'),
        description='Object detection and instance segmentation toolkit based on PaddlePaddle',
        long_description=readme(),
        long_description_content_type='text/markdown',
        url='https://github.com/PaddlePaddle/PaddleDetection',
        download_url='https://github.com/PaddlePaddle/PaddleDetection.git',
        keywords=['ppdet paddle ppyolo'],
        classifiers=[
            'Intended Audience :: Developers',
            'License :: OSI Approved :: Apache Software License',
            'Operating System :: OS Independent',
            'Natural Language :: Chinese (Simplified)',
            'Programming Language :: Python :: 3',
            'Programming Language :: Python :: 3.5',
            'Programming Language :: Python :: 3.6',
            'Programming Language :: Python :: 3.7',
            'Programming Language :: Python :: 3.8', 'Topic :: Utilities'
        ],
        license='Apache License 2.0',
        ext_modules=[])<|MERGE_RESOLUTION|>--- conflicted
+++ resolved
@@ -21,11 +21,7 @@
 
 # ==============  version definition  ==============
 
-<<<<<<< HEAD
-PPDET_VERSION = "2.5.0"
-=======
 PPDET_VERSION = "0.0.0"
->>>>>>> eeebef9f
 
 
 def parse_version():
