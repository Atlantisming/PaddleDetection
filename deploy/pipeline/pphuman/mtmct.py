# Copyright (c) 2022 PaddlePaddle Authors. All Rights Reserved.
#
# Licensed under the Apache License, Version 2.0 (the "License");
# you may not use this file except in compliance with the License.
# You may obtain a copy of the License at
#
#     http://www.apache.org/licenses/LICENSE-2.0
#
# Unless required by applicable law or agreed to in writing, software
# distributed under the License is distributed on an "AS IS" BASIS,
# WITHOUT WARRANTIES OR CONDITIONS OF ANY KIND, either express or implied.
# See the License for the specific language governing permissions and
# limitations under the License.

from pptracking.python.mot.visualize import plot_tracking
from python.visualize import visualize_attr
import os
import re
import cv2
import gc
import numpy as np
try:
    from sklearn import preprocessing
    from sklearn.cluster import AgglomerativeClustering
except:
    print(
        'Warning: Unable to use MTMCT in PP-Human, please install sklearn, for example: `pip install sklearn`'
    )
    pass
import pandas as pd
from tqdm import tqdm
from functools import reduce
import warnings
warnings.filterwarnings("ignore")


def gen_restxt(output_dir_filename, map_tid, cid_tid_dict):
    pattern = re.compile(r'c(\d)_t(\d)')
    f_w = open(output_dir_filename, 'w')
    for key, res in cid_tid_dict.items():
        cid, tid = pattern.search(key).groups()
        cid = int(cid) + 1
        rects = res["rects"]
        frames = res["frames"]
        for idx, bbox in enumerate(rects):
            bbox[0][3:] -= bbox[0][1:3]
            fid = frames[idx] + 1
            rect = [max(int(x), 0) for x in bbox[0][1:]]
            if key in map_tid:
                new_tid = map_tid[key]
                f_w.write(
                    str(cid) + ' ' + str(new_tid) + ' ' + str(fid) + ' ' +
                    ' '.join(map(str, rect)) + '\n')
    print('gen_res: write file in {}'.format(output_dir_filename))
    f_w.close()


def get_mtmct_matching_results(pred_mtmct_file, secs_interval=0.5,
                               video_fps=20):
    res = np.loadtxt(pred_mtmct_file)  # 'cid, tid, fid, x1, y1, w, h, -1, -1'
    camera_ids = list(map(int, np.unique(res[:, 0])))

    res = res[:, :7]
    # each line in res: 'cid, tid, fid, x1, y1, w, h'

    camera_tids = []
    camera_results = dict()
    for c_id in camera_ids:
        camera_results[c_id] = res[res[:, 0] == c_id]
        tids = np.unique(camera_results[c_id][:, 1])
        tids = list(map(int, tids))
        camera_tids.append(tids)

    # select common tids throughout each video
    common_tids = reduce(np.intersect1d, camera_tids)

    # get mtmct matching results by cid_tid_fid_results[c_id][t_id][f_id]
    cid_tid_fid_results = dict()
    cid_tid_to_fids = dict()
    interval = int(secs_interval * video_fps)  # preferably less than 10
    for c_id in camera_ids:
        cid_tid_fid_results[c_id] = dict()
        cid_tid_to_fids[c_id] = dict()
        for t_id in common_tids:
            tid_mask = camera_results[c_id][:, 1] == t_id
            cid_tid_fid_results[c_id][t_id] = dict()

            camera_trackid_results = camera_results[c_id][tid_mask]
            fids = np.unique(camera_trackid_results[:, 2])
            fids = fids[fids % interval == 0]
            fids = list(map(int, fids))
            cid_tid_to_fids[c_id][t_id] = fids

            for f_id in fids:
                st_frame = f_id
                ed_frame = f_id + interval

                st_mask = camera_trackid_results[:, 2] >= st_frame
                ed_mask = camera_trackid_results[:, 2] < ed_frame
                frame_mask = np.logical_and(st_mask, ed_mask)
                cid_tid_fid_results[c_id][t_id][f_id] = camera_trackid_results[
                    frame_mask]

    return camera_results, cid_tid_fid_results


def save_mtmct_vis_results(camera_results, captures, output_dir,
                           multi_res=None):
    # camera_results: 'cid, tid, fid, x1, y1, w, h'
    camera_ids = list(camera_results.keys())

    import shutil
    save_dir = os.path.join(output_dir, 'mtmct_vis')
    if os.path.exists(save_dir):
        shutil.rmtree(save_dir)
    os.makedirs(save_dir)

    for idx, video_file in enumerate(captures):
        capture = cv2.VideoCapture(video_file)
        cid = camera_ids[idx]

        basename = os.path.basename(video_file)
        video_out_name = "vis_" + basename
        out_path = os.path.join(save_dir, video_out_name)
        print("Start visualizing output video: {}".format(out_path))

        # Get Video info : resolution, fps, frame count
        width = int(capture.get(cv2.CAP_PROP_FRAME_WIDTH))
        height = int(capture.get(cv2.CAP_PROP_FRAME_HEIGHT))
        fps = int(capture.get(cv2.CAP_PROP_FPS))
        frame_count = int(capture.get(cv2.CAP_PROP_FRAME_COUNT))
        fourcc = cv2.VideoWriter_fourcc(* 'mp4v')
        writer = cv2.VideoWriter(out_path, fourcc, fps, (width, height))
        frame_id = 0
        while (1):
            if frame_id % 50 == 0:
                print('frame id: ', frame_id)
            ret, frame = capture.read()
            frame_id += 1
            if not ret:
                if frame_id == 1:
                    print("video read failed!")
                break
            frame_results = camera_results[cid][camera_results[cid][:, 2] ==
                                                frame_id]
            boxes = frame_results[:, -4:]
            ids = frame_results[:, 1]
            image = plot_tracking(frame, boxes, ids, frame_id=frame_id, fps=fps)

            # add attr vis
            if multi_res:
                tid_list = multi_res.keys()  # c0_t1, c0_t2...
                all_attr_result = [multi_res[i]["attrs"]
                                   for i in tid_list]  # all cid_tid result

                if any(
                        all_attr_result
                ):  # at least one cid_tid[attrs] is not None will goes to attrs_vis
                    attr_res = []
                    cid_str = 'c' + str(cid - 1) + "_"
                    for k in tid_list:
                        if not k.startswith(cid_str):
                            continue
                        if (frame_id - 1) >= len(multi_res[k]['attrs']):
                            t_attr = None
                        else:
                            t_attr = multi_res[k]['attrs'][frame_id - 1]
                            attr_res.append(t_attr)
<<<<<<< HEAD

=======
>>>>>>> b036ecb1
                    assert len(attr_res) == len(boxes)
                    image = visualize_attr(
                        image, attr_res, boxes, is_mtmct=True)

            writer.write(image)
        writer.release()


def get_euclidean(x, y, **kwargs):
    m = x.shape[0]
    n = y.shape[0]
    distmat = (np.power(x, 2).sum(axis=1, keepdims=True).repeat(
        n, axis=1) + np.power(y, 2).sum(axis=1, keepdims=True).repeat(
            m, axis=1).T)
    distmat -= np.dot(2 * x, y.T)
    return distmat


def cosine_similarity(x, y, eps=1e-12):
    """
    Computes cosine similarity between two tensors.
    Value == 1 means the same vector
    Value == 0 means perpendicular vectors
    """
    x_n, y_n = np.linalg.norm(
        x, axis=1, keepdims=True), np.linalg.norm(
            y, axis=1, keepdims=True)
    x_norm = x / np.maximum(x_n, eps * np.ones_like(x_n))
    y_norm = y / np.maximum(y_n, eps * np.ones_like(y_n))
    sim_mt = np.dot(x_norm, y_norm.T)
    return sim_mt


def get_cosine(x, y, eps=1e-12):
    """
    Computes cosine distance between two tensors.
    The cosine distance is the inverse cosine similarity
    -> cosine_distance = abs(-cosine_distance) to make it
    similar in behaviour to euclidean distance
    """
    sim_mt = cosine_similarity(x, y, eps)
    return sim_mt


def get_dist_mat(x, y, func_name="euclidean"):
    if func_name == "cosine":
        dist_mat = get_cosine(x, y)
    elif func_name == "euclidean":
        dist_mat = get_euclidean(x, y)
    print("Using {} as distance function during evaluation".format(func_name))
    return dist_mat


def intracam_ignore(st_mask, cid_tids):
    count = len(cid_tids)
    for i in range(count):
        for j in range(count):
            if cid_tids[i][1] == cid_tids[j][1]:
                st_mask[i, j] = 0.
    return st_mask


def get_sim_matrix_new(cid_tid_dict, cid_tids):
    # Note: camera independent get_sim_matrix function,
    # which is different from the one in camera_utils.py.
    count = len(cid_tids)

    q_arr = np.array(
        [cid_tid_dict[cid_tids[i]]['mean_feat'] for i in range(count)])
    g_arr = np.array(
        [cid_tid_dict[cid_tids[i]]['mean_feat'] for i in range(count)])
    #compute distmat
    distmat = get_dist_mat(q_arr, g_arr, func_name="cosine")

    #mask the element which belongs to same video
    st_mask = np.ones((count, count), dtype=np.float32)
    st_mask = intracam_ignore(st_mask, cid_tids)

    sim_matrix = distmat * st_mask
    np.fill_diagonal(sim_matrix, 0.)
    return 1. - sim_matrix


def get_match(cluster_labels):
    cluster_dict = dict()
    cluster = list()
    for i, l in enumerate(cluster_labels):
        if l in list(cluster_dict.keys()):
            cluster_dict[l].append(i)
        else:
            cluster_dict[l] = [i]
    for idx in cluster_dict:
        cluster.append(cluster_dict[idx])
    return cluster


def get_cid_tid(cluster_labels, cid_tids):
    cluster = list()
    for labels in cluster_labels:
        cid_tid_list = list()
        for label in labels:
            cid_tid_list.append(cid_tids[label])
        cluster.append(cid_tid_list)
    return cluster


def get_labels(cid_tid_dict, cid_tids):
    #compute cost matrix between features
    cost_matrix = get_sim_matrix_new(cid_tid_dict, cid_tids)

    #cluster all the features
    cluster1 = AgglomerativeClustering(
        n_clusters=None,
        distance_threshold=0.5,
        affinity='precomputed',
        linkage='complete')
    cluster_labels1 = cluster1.fit_predict(cost_matrix)
    labels = get_match(cluster_labels1)

    sub_cluster = get_cid_tid(labels, cid_tids)
    return labels


def sub_cluster(cid_tid_dict):
    '''
    cid_tid_dict: all camera_id and track_id
    '''
    #get all keys
    cid_tids = sorted([key for key in cid_tid_dict.keys()])

    #cluster all trackid
    clu = get_labels(cid_tid_dict, cid_tids)

    #relabel every cluster groups
    new_clu = list()
    for c_list in clu:
        new_clu.append([cid_tids[c] for c in c_list])
    cid_tid_label = dict()
    for i, c_list in enumerate(new_clu):
        for c in c_list:
            cid_tid_label[c] = i + 1
    return cid_tid_label


def distill_idfeat(mot_res):
    qualities_list = mot_res["qualities"]
    feature_list = mot_res["features"]
    rects = mot_res["rects"]

    qualities_new = []
    feature_new = []
    #filter rect less than 100*20
    for idx, rect in enumerate(rects):
        conf, xmin, ymin, xmax, ymax = rect[0]
        if (xmax - xmin) * (ymax - ymin) and (xmax > xmin) > 2000:
            qualities_new.append(qualities_list[idx])
            feature_new.append(feature_list[idx])
    #take all features if available rect is less than 2
    if len(qualities_new) < 2:
        qualities_new = qualities_list
        feature_new = feature_list

    #if available frames number is more than 200, take one frame data per 20 frames
    skipf = 1
    if len(qualities_new) > 20:
        skipf = 2
    quality_skip = np.array(qualities_new[::skipf])
    feature_skip = np.array(feature_new[::skipf])

    #sort features with image qualities, take the most trustworth features
    topk_argq = np.argsort(quality_skip)[::-1]
    if (quality_skip > 0.6).sum() > 1:
        topk_feat = feature_skip[topk_argq[quality_skip > 0.6]]
    else:
        topk_feat = feature_skip[topk_argq]

    #get final features by mean or cluster, at most take five
    mean_feat = np.mean(topk_feat[:5], axis=0)
    return mean_feat


def res2dict(multi_res):
    cid_tid_dict = {}
    for cid, c_res in enumerate(multi_res):
        for tid, res in c_res.items():
            key = "c" + str(cid) + "_t" + str(tid)
            if key not in cid_tid_dict:
                if len(res["features"]) == 0:
                    continue
                cid_tid_dict[key] = res
                cid_tid_dict[key]['mean_feat'] = distill_idfeat(res)
    return cid_tid_dict


def mtmct_process(multi_res, captures, mtmct_vis=True, output_dir="output"):
    cid_tid_dict = res2dict(multi_res)
    if len(cid_tid_dict) == 0:
        print("no tracking result found, mtmct will be skiped.")
        return
    map_tid = sub_cluster(cid_tid_dict)

    if not os.path.exists(output_dir):
        os.mkdir(output_dir)
    pred_mtmct_file = os.path.join(output_dir, 'mtmct_result.txt')
    gen_restxt(pred_mtmct_file, map_tid, cid_tid_dict)

    if mtmct_vis:
        camera_results, cid_tid_fid_res = get_mtmct_matching_results(
            pred_mtmct_file)

        save_mtmct_vis_results(
            camera_results,
            captures,
            output_dir=output_dir,
            multi_res=cid_tid_dict)<|MERGE_RESOLUTION|>--- conflicted
+++ resolved
@@ -118,7 +118,6 @@
     for idx, video_file in enumerate(captures):
         capture = cv2.VideoCapture(video_file)
         cid = camera_ids[idx]
-
         basename = os.path.basename(video_file)
         video_out_name = "vis_" + basename
         out_path = os.path.join(save_dir, video_out_name)
@@ -152,7 +151,6 @@
                 tid_list = multi_res.keys()  # c0_t1, c0_t2...
                 all_attr_result = [multi_res[i]["attrs"]
                                    for i in tid_list]  # all cid_tid result
-
                 if any(
                         all_attr_result
                 ):  # at least one cid_tid[attrs] is not None will goes to attrs_vis
@@ -166,10 +164,6 @@
                         else:
                             t_attr = multi_res[k]['attrs'][frame_id - 1]
                             attr_res.append(t_attr)
-<<<<<<< HEAD
-
-=======
->>>>>>> b036ecb1
                     assert len(attr_res) == len(boxes)
                     image = visualize_attr(
                         image, attr_res, boxes, is_mtmct=True)
