# Copyright (c) 2022 PaddlePaddle Authors. All Rights Reserved.
#
# Licensed under the Apache License, Version 2.0 (the "License");
# you may not use this file except in compliance with the License.
# You may obtain a copy of the License at
#
#     http://www.apache.org/licenses/LICENSE-2.0
#
# Unless required by applicable law or agreed to in writing, software
# distributed under the License is distributed on an "AS IS" BASIS,
# WITHOUT WARRANTIES OR CONDITIONS OF ANY KIND, either express or implied.
# See the License for the specific language governing permissions and
# limitations under the License.

from __future__ import absolute_import
from __future__ import division
from __future__ import print_function

import math
import paddle
import weakref
from copy import deepcopy

__all__ = ['ModelEMA', 'SimpleModelEMA']


class ModelEMA(object):
    """
    Exponential Weighted Average for Deep Neutal Networks
    Args:
        model (nn.Layer): Detector of model.
        decay (int):  The decay used for updating ema parameter.
            Ema's parameter are updated with the formula:
           `ema_param = decay * ema_param + (1 - decay) * cur_param`.
            Defaults is 0.9998.
        ema_decay_type (str): type in ['threshold', 'normal', 'exponential'],
            'threshold' as default.
        cycle_epoch (int): The epoch of interval to reset ema_param and
            step. Defaults is -1, which means not reset. Its function is to
            add a regular effect to ema, which is set according to experience
            and is effective when the total training epoch is large.
        ema_black_list (set|list|tuple, optional): The custom EMA black_list.
            Blacklist of weight names that will not participate in EMA
            calculation. Default: None.
    """

    def __init__(self,
                 model,
                 decay=0.9998,
                 ema_decay_type='threshold',
                 cycle_epoch=-1,
                 ema_black_list=None):
        self.step = 0
        self.epoch = 0
        self.decay = decay
        self.ema_decay_type = ema_decay_type
        self.cycle_epoch = cycle_epoch
        self.ema_black_list = self._match_ema_black_list(
            model.state_dict().keys(), ema_black_list)
        self.state_dict = dict()
        for k, v in model.state_dict().items():
            if k in self.ema_black_list:
                self.state_dict[k] = v
            else:
                self.state_dict[k] = paddle.zeros_like(v)

        self._model_state = {
            k: weakref.ref(p)
            for k, p in model.state_dict().items()
        }

    def reset(self):
        self.step = 0
        self.epoch = 0
        for k, v in self.state_dict.items():
            if k in self.ema_black_list:
                self.state_dict[k] = v
            else:
                self.state_dict[k] = paddle.zeros_like(v)

    def resume(self, state_dict, step=0):
        for k, v in state_dict.items():
            if k in self.state_dict:
                if self.state_dict[k].dtype == v.dtype:
                    self.state_dict[k] = v
                else:
                    self.state_dict[k] = v.astype(self.state_dict[k].dtype)
        self.step = step

    def update(self, model=None):
        if self.ema_decay_type == 'threshold':
            decay = min(self.decay, (1 + self.step) / (10 + self.step))
        elif self.ema_decay_type == 'exponential':
            decay = self.decay * (1 - math.exp(-(self.step + 1) / 2000))
        else:
            decay = self.decay
        self._decay = decay

        if model is not None:
            model_dict = model.state_dict()
        else:
            model_dict = {k: p() for k, p in self._model_state.items()}
            assert all(
                [v is not None for _, v in model_dict.items()]), 'python gc.'

        for k, v in self.state_dict.items():
            if k not in self.ema_black_list:
                v = decay * v + (1 - decay) * model_dict[k]
                v.stop_gradient = True
                self.state_dict[k] = v
        self.step += 1

    def apply(self):
        if self.step == 0:
            return self.state_dict
        state_dict = dict()
        for k, v in self.state_dict.items():
            if k in self.ema_black_list:
                v.stop_gradient = True
                state_dict[k] = v
            else:
                if self.ema_decay_type != 'exponential':
                    v = v / (1 - self._decay**self.step)
                v.stop_gradient = True
                state_dict[k] = v
        self.epoch += 1
        if self.cycle_epoch > 0 and self.epoch == self.cycle_epoch:
            self.reset()

        return state_dict

    def _match_ema_black_list(self, weight_name, ema_black_list=None):
        out_list = set()
        if ema_black_list:
            for name in weight_name:
                for key in ema_black_list:
                    if key in name:
                        out_list.add(name)
<<<<<<< HEAD
        return out_list
=======
        return out_list


class SimpleModelEMA(object):
    """
    Model Exponential Moving Average from https://github.com/rwightman/pytorch-image-models
    Keep a moving average of everything in the model state_dict (parameters and buffers).
    This is intended to allow functionality like
    https://www.tensorflow.org/api_docs/python/tf/train/ExponentialMovingAverage
    A smoothed version of the weights is necessary for some training schemes to perform well.
    This class is sensitive where it is initialized in the sequence of model init,
    GPU assignment and distributed training wrappers.
    """

    def __init__(self, model=None, decay=0.9996):
        """
        Args:
            model (nn.Module): model to apply EMA.
            decay (float): ema decay reate.
        """
        self.model = deepcopy(model)
        self.decay = decay

    def update(self, model, decay=None):
        if decay is None:
            decay = self.decay

        with paddle.no_grad():
            state = {}
            msd = model.state_dict()
            for k, v in self.model.state_dict().items():
                if paddle.is_floating_point(v):
                    v *= decay
                    v += (1.0 - decay) * msd[k].detach()
                state[k] = v
            self.model.set_state_dict(state)

    def resume(self, state_dict, step=0):
        state = {}
        msd = state_dict
        for k, v in self.model.state_dict().items():
            if paddle.is_floating_point(v):
                v = msd[k].detach()
            state[k] = v
        self.model.set_state_dict(state)
        self.step = step
>>>>>>> b036ecb1
<|MERGE_RESOLUTION|>--- conflicted
+++ resolved
@@ -136,9 +136,6 @@
                 for key in ema_black_list:
                     if key in name:
                         out_list.add(name)
-<<<<<<< HEAD
-        return out_list
-=======
         return out_list
 
 
@@ -184,5 +181,4 @@
                 v = msd[k].detach()
             state[k] = v
         self.model.set_state_dict(state)
-        self.step = step
->>>>>>> b036ecb1
+        self.step = step