# Copyright (c) 2022 PaddlePaddle Authors. All Rights Reserved.
#
# Licensed under the Apache License, Version 2.0 (the "License");
# you may not use this file except in compliance with the License.
# You may obtain a copy of the License at
#
#     http://www.apache.org/licenses/LICENSE-2.0
#
# Unless required by applicable law or agreed to in writing, software
# distributed under the License is distributed on an "AS IS" BASIS,
# WITHOUT WARRANTIES OR CONDITIONS OF ANY KIND, either express or implied.
# See the License for the specific language governing permissions and
# limitations under the License.

import paddle
import paddle.nn as nn
import paddle.nn.functional as F
from ppdet.core.workspace import register

from ..bbox_utils import batch_distance2bbox
from ..losses import GIoULoss
from ..initializer import bias_init_with_prob, constant_, normal_
from ..assigners.utils import generate_anchors_for_grid_cell
from ppdet.modeling.backbones.cspresnet import ConvBNLayer
from ppdet.modeling.ops import get_static_shape, get_act_fn
from ppdet.modeling.layers import MultiClassNMS

__all__ = ['PPYOLOEHead']


class ESEAttn(nn.Layer):
    def __init__(self, feat_channels, act='swish'):
        super(ESEAttn, self).__init__()
        self.fc = nn.Conv2D(feat_channels, feat_channels, 1)
        self.conv = ConvBNLayer(feat_channels, feat_channels, 1, act=act)

        self._init_weights()

    def _init_weights(self):
        normal_(self.fc.weight, std=0.001)

    def forward(self, feat, avg_feat):
        weight = F.sigmoid(self.fc(avg_feat))
        return self.conv(feat * weight)


@register
class PPYOLOEHead(nn.Layer):
    __shared__ = [
        'num_classes', 'eval_size', 'trt', 'exclude_nms',
        'exclude_post_process', 'use_shared_conv'
    ]
    __inject__ = ['static_assigner', 'assigner', 'nms']

    def __init__(self,
                 in_channels=[1024, 512, 256],
                 num_classes=80,
                 act='swish',
                 fpn_strides=(32, 16, 8),
                 grid_cell_scale=5.0,
                 grid_cell_offset=0.5,
                 reg_max=16,
                 reg_range=None,
                 static_assigner_epoch=4,
                 use_varifocal_loss=True,
                 static_assigner='ATSSAssigner',
                 assigner='TaskAlignedAssigner',
                 nms='MultiClassNMS',
                 eval_size=None,
                 loss_weight={
                     'class': 1.0,
                     'iou': 2.5,
                     'dfl': 0.5,
                 },
                 trt=False,
                 exclude_nms=False,
                 exclude_post_process=False,
                 use_shared_conv=True):
        super(PPYOLOEHead, self).__init__()
        assert len(in_channels) > 0, "len(in_channels) should > 0"
        self.in_channels = in_channels
        self.num_classes = num_classes
        self.fpn_strides = fpn_strides
        self.grid_cell_scale = grid_cell_scale
        self.grid_cell_offset = grid_cell_offset
        if reg_range:
            self.sm_use = True
            self.reg_range = reg_range
        else:
            self.sm_use = False
            self.reg_range = (0, reg_max + 1)
        self.reg_channels = self.reg_range[1] - self.reg_range[0]
        self.iou_loss = GIoULoss()
        self.loss_weight = loss_weight
        self.use_varifocal_loss = use_varifocal_loss
        self.eval_size = eval_size

        self.static_assigner_epoch = static_assigner_epoch
        self.static_assigner = static_assigner
        self.assigner = assigner
        self.nms = nms
        if isinstance(self.nms, MultiClassNMS) and trt:
            self.nms.trt = trt
        self.exclude_nms = exclude_nms
        self.exclude_post_process = exclude_post_process
        self.use_shared_conv = use_shared_conv

        # stem
        self.stem_cls = nn.LayerList()
        self.stem_reg = nn.LayerList()
        act = get_act_fn(
            act, trt=trt) if act is None or isinstance(act,
                                                       (str, dict)) else act
        for in_c in self.in_channels:
            self.stem_cls.append(ESEAttn(in_c, act=act))
            self.stem_reg.append(ESEAttn(in_c, act=act))
        # pred head
        self.pred_cls = nn.LayerList()
        self.pred_reg = nn.LayerList()
        for in_c in self.in_channels:
            self.pred_cls.append(
                nn.Conv2D(
                    in_c, self.num_classes, 3, padding=1))
            self.pred_reg.append(
                nn.Conv2D(
                    in_c, 4 * self.reg_channels, 3, padding=1))
        # projection conv
        self.proj_conv = nn.Conv2D(self.reg_channels, 1, 1, bias_attr=False)
        self.proj_conv.skip_quant = True
        self._init_weights()

    @classmethod
    def from_config(cls, cfg, input_shape):
        return {'in_channels': [i.channels for i in input_shape], }

    def _init_weights(self):
        bias_cls = bias_init_with_prob(0.01)
        for cls_, reg_ in zip(self.pred_cls, self.pred_reg):
            constant_(cls_.weight)
            constant_(cls_.bias, bias_cls)
            constant_(reg_.weight)
            constant_(reg_.bias, 1.0)

<<<<<<< HEAD
        proj = paddle.linspace(0, self.reg_max, self.reg_max + 1).reshape(
            [1, self.reg_max + 1, 1, 1])
=======
        proj = paddle.linspace(self.reg_range[0], self.reg_range[1] - 1,
                               self.reg_channels).reshape(
                                   [1, self.reg_channels, 1, 1])
>>>>>>> b036ecb1
        self.proj_conv.weight.set_value(proj)
        self.proj_conv.weight.stop_gradient = True
        if self.eval_size:
            anchor_points, stride_tensor = self._generate_anchors()
            self.anchor_points = anchor_points
            self.stride_tensor = stride_tensor

    def forward_train(self, feats, targets):
        anchors, anchor_points, num_anchors_list, stride_tensor = \
            generate_anchors_for_grid_cell(
                feats, self.fpn_strides, self.grid_cell_scale,
                self.grid_cell_offset)

        cls_score_list, reg_distri_list = [], []
        for i, feat in enumerate(feats):
            avg_feat = F.adaptive_avg_pool2d(feat, (1, 1))
            cls_logit = self.pred_cls[i](self.stem_cls[i](feat, avg_feat) +
                                         feat)
            reg_distri = self.pred_reg[i](self.stem_reg[i](feat, avg_feat))
            # cls and reg
            cls_score = F.sigmoid(cls_logit)
            cls_score_list.append(cls_score.flatten(2).transpose([0, 2, 1]))
            reg_distri_list.append(reg_distri.flatten(2).transpose([0, 2, 1]))
        cls_score_list = paddle.concat(cls_score_list, axis=1)
        reg_distri_list = paddle.concat(reg_distri_list, axis=1)

        return self.get_loss([
            cls_score_list, reg_distri_list, anchors, anchor_points,
            num_anchors_list, stride_tensor
        ], targets)

    def _generate_anchors(self, feats=None, dtype='float32'):
        # just use in eval time
        anchor_points = []
        stride_tensor = []
        for i, stride in enumerate(self.fpn_strides):
            if feats is not None:
                _, _, h, w = feats[i].shape
            else:
                h = int(self.eval_size[0] / stride)
                w = int(self.eval_size[1] / stride)
            shift_x = paddle.arange(end=w) + self.grid_cell_offset
            shift_y = paddle.arange(end=h) + self.grid_cell_offset
            shift_y, shift_x = paddle.meshgrid(shift_y, shift_x)
            anchor_point = paddle.cast(
                paddle.stack(
                    [shift_x, shift_y], axis=-1), dtype=dtype)
            anchor_points.append(anchor_point.reshape([-1, 2]))
            stride_tensor.append(paddle.full([h * w, 1], stride, dtype=dtype))
        anchor_points = paddle.concat(anchor_points)
        stride_tensor = paddle.concat(stride_tensor)
        return anchor_points, stride_tensor

    def forward_eval(self, feats):
        if self.eval_size:
            anchor_points, stride_tensor = self.anchor_points, self.stride_tensor
        else:
            anchor_points, stride_tensor = self._generate_anchors(feats)
        cls_score_list, reg_dist_list = [], []
        for i, feat in enumerate(feats):
            _, _, h, w = feat.shape
            l = h * w
            avg_feat = F.adaptive_avg_pool2d(feat, (1, 1))
            cls_logit = self.pred_cls[i](self.stem_cls[i](feat, avg_feat) +
                                         feat)
            reg_dist = self.pred_reg[i](self.stem_reg[i](feat, avg_feat))
<<<<<<< HEAD
            reg_dist = reg_dist.reshape([-1, 4, self.reg_max + 1, l]).transpose(
                [0, 2, 3, 1])
            reg_dist = self.proj_conv(F.softmax(reg_dist, axis=1)).squeeze(1)
=======
            reg_dist = reg_dist.reshape(
                [-1, 4, self.reg_channels, l]).transpose([0, 2, 3, 1])
            if self.use_shared_conv:
                reg_dist = self.proj_conv(F.softmax(
                    reg_dist, axis=1)).squeeze(1)
            else:
                reg_dist = F.softmax(reg_dist, axis=1)
>>>>>>> b036ecb1
            # cls and reg
            cls_score = F.sigmoid(cls_logit)
            cls_score_list.append(cls_score.reshape([-1, self.num_classes, l]))
            reg_dist_list.append(reg_dist)

        cls_score_list = paddle.concat(cls_score_list, axis=-1)
<<<<<<< HEAD
        reg_dist_list = paddle.concat(reg_dist_list, axis=1)
=======
        if self.use_shared_conv:
            reg_dist_list = paddle.concat(reg_dist_list, axis=1)
        else:
            reg_dist_list = paddle.concat(reg_dist_list, axis=2)
            reg_dist_list = self.proj_conv(reg_dist_list).squeeze(1)
>>>>>>> b036ecb1

        return cls_score_list, reg_dist_list, anchor_points, stride_tensor

    def forward(self, feats, targets=None):
        assert len(feats) == len(self.fpn_strides), \
            "The size of feats is not equal to size of fpn_strides"

        if self.training:
            return self.forward_train(feats, targets)
        else:
            return self.forward_eval(feats)

    @staticmethod
    def _focal_loss(score, label, alpha=0.25, gamma=2.0):
        weight = (score - label).pow(gamma)
        if alpha > 0:
            alpha_t = alpha * label + (1 - alpha) * (1 - label)
            weight *= alpha_t
        loss = F.binary_cross_entropy(
            score, label, weight=weight, reduction='sum')
        return loss

    @staticmethod
    def _varifocal_loss(pred_score, gt_score, label, alpha=0.75, gamma=2.0):
        weight = alpha * pred_score.pow(gamma) * (1 - label) + gt_score * label
        loss = F.binary_cross_entropy(
            pred_score, gt_score, weight=weight, reduction='sum')
        return loss

    def _bbox_decode(self, anchor_points, pred_dist):
        _, l, _ = get_static_shape(pred_dist)
<<<<<<< HEAD
        pred_dist = F.softmax(pred_dist.reshape([-1, l, 4, self.reg_max + 1]))
=======
        pred_dist = F.softmax(pred_dist.reshape([-1, l, 4, self.reg_channels]))
>>>>>>> b036ecb1
        pred_dist = self.proj_conv(pred_dist.transpose([0, 3, 1, 2])).squeeze(1)
        return batch_distance2bbox(anchor_points, pred_dist)

    def _bbox2distance(self, points, bbox):
        x1y1, x2y2 = paddle.split(bbox, 2, -1)
        lt = points - x1y1
        rb = x2y2 - points
        return paddle.concat([lt, rb], -1).clip(self.reg_range[0],
                                                self.reg_range[1] - 1 - 0.01)

    def _df_loss(self, pred_dist, target, lower_bound=0):
        target_left = paddle.cast(target.floor(), 'int64')
        target_right = target_left + 1
        weight_left = target_right.astype('float32') - target
        weight_right = 1 - weight_left
        loss_left = F.cross_entropy(
            pred_dist, target_left - lower_bound,
            reduction='none') * weight_left
        loss_right = F.cross_entropy(
            pred_dist, target_right - lower_bound,
            reduction='none') * weight_right
        return (loss_left + loss_right).mean(-1, keepdim=True)

    def _bbox_loss(self, pred_dist, pred_bboxes, anchor_points, assigned_labels,
                   assigned_bboxes, assigned_scores, assigned_scores_sum):
        # select positive samples mask
        mask_positive = (assigned_labels != self.num_classes)
        num_pos = mask_positive.sum()
        # pos/neg loss
        if num_pos > 0:
            # l1 + iou
            bbox_mask = mask_positive.unsqueeze(-1).tile([1, 1, 4])
            pred_bboxes_pos = paddle.masked_select(pred_bboxes,
                                                   bbox_mask).reshape([-1, 4])
            assigned_bboxes_pos = paddle.masked_select(
                assigned_bboxes, bbox_mask).reshape([-1, 4])
            bbox_weight = paddle.masked_select(
                assigned_scores.sum(-1), mask_positive).unsqueeze(-1)

            loss_l1 = F.l1_loss(pred_bboxes_pos, assigned_bboxes_pos)

            loss_iou = self.iou_loss(pred_bboxes_pos,
                                     assigned_bboxes_pos) * bbox_weight
            loss_iou = loss_iou.sum() / assigned_scores_sum

            dist_mask = mask_positive.unsqueeze(-1).tile(
                [1, 1, self.reg_channels * 4])
            pred_dist_pos = paddle.masked_select(
                pred_dist, dist_mask).reshape([-1, 4, self.reg_channels])
            assigned_ltrb = self._bbox2distance(anchor_points, assigned_bboxes)
            assigned_ltrb_pos = paddle.masked_select(
                assigned_ltrb, bbox_mask).reshape([-1, 4])
            loss_dfl = self._df_loss(pred_dist_pos, assigned_ltrb_pos,
                                     self.reg_range[0]) * bbox_weight
            loss_dfl = loss_dfl.sum() / assigned_scores_sum
        else:
            loss_l1 = paddle.zeros([1])
            loss_iou = paddle.zeros([1])
            loss_dfl = pred_dist.sum() * 0.
        return loss_l1, loss_iou, loss_dfl

    def get_loss(self, head_outs, gt_meta):
        pred_scores, pred_distri, anchors,\
        anchor_points, num_anchors_list, stride_tensor = head_outs

        anchor_points_s = anchor_points / stride_tensor
        pred_bboxes = self._bbox_decode(anchor_points_s, pred_distri)

        gt_labels = gt_meta['gt_class']
        gt_bboxes = gt_meta['gt_bbox']
        pad_gt_mask = gt_meta['pad_gt_mask']
        # label assignment
        if gt_meta['epoch_id'] < self.static_assigner_epoch:
            assigned_labels, assigned_bboxes, assigned_scores = \
                self.static_assigner(
                    anchors,
                    num_anchors_list,
                    gt_labels,
                    gt_bboxes,
                    pad_gt_mask,
                    bg_index=self.num_classes,
                    pred_bboxes=pred_bboxes.detach() * stride_tensor)
            alpha_l = 0.25
        else:
            if self.sm_use:
                assigned_labels, assigned_bboxes, assigned_scores = \
                    self.assigner(
                    pred_scores.detach(),
                    pred_bboxes.detach() * stride_tensor,
                    anchor_points,
                    stride_tensor,
                    gt_labels,
                    gt_bboxes,
                    pad_gt_mask,
                    bg_index=self.num_classes)
            else:
                assigned_labels, assigned_bboxes, assigned_scores = \
                    self.assigner(
                    pred_scores.detach(),
                    pred_bboxes.detach() * stride_tensor,
                    anchor_points,
                    num_anchors_list,
                    gt_labels,
                    gt_bboxes,
                    pad_gt_mask,
                    bg_index=self.num_classes)
            alpha_l = -1
        # rescale bbox
        assigned_bboxes /= stride_tensor
        # cls loss
        if self.use_varifocal_loss:
            one_hot_label = F.one_hot(assigned_labels,
                                      self.num_classes + 1)[..., :-1]
            loss_cls = self._varifocal_loss(pred_scores, assigned_scores,
                                            one_hot_label)
        else:
            loss_cls = self._focal_loss(pred_scores, assigned_scores, alpha_l)

        assigned_scores_sum = assigned_scores.sum()
        if paddle.distributed.get_world_size() > 1:
            paddle.distributed.all_reduce(assigned_scores_sum)
            assigned_scores_sum /= paddle.distributed.get_world_size()
        assigned_scores_sum = paddle.clip(assigned_scores_sum, min=1.)
        loss_cls /= assigned_scores_sum

        loss_l1, loss_iou, loss_dfl = \
            self._bbox_loss(pred_distri, pred_bboxes, anchor_points_s,
                            assigned_labels, assigned_bboxes, assigned_scores,
                            assigned_scores_sum)
        loss = self.loss_weight['class'] * loss_cls + \
               self.loss_weight['iou'] * loss_iou + \
               self.loss_weight['dfl'] * loss_dfl
        out_dict = {
            'loss': loss,
            'loss_cls': loss_cls,
            'loss_iou': loss_iou,
            'loss_dfl': loss_dfl,
            'loss_l1': loss_l1,
        }
        return out_dict

    def post_process(self, head_outs, scale_factor):
        pred_scores, pred_dist, anchor_points, stride_tensor = head_outs
        pred_bboxes = batch_distance2bbox(anchor_points, pred_dist)
        pred_bboxes *= stride_tensor
        if self.exclude_post_process:
            return paddle.concat(
                [pred_bboxes, pred_scores.transpose([0, 2, 1])], axis=-1), None
        else:
            # scale bbox to origin
            scale_y, scale_x = paddle.split(scale_factor, 2, axis=-1)
            scale_factor = paddle.concat(
                [scale_x, scale_y, scale_x, scale_y],
                axis=-1).reshape([-1, 1, 4])
            pred_bboxes /= scale_factor
            if self.exclude_nms:
                # `exclude_nms=True` just use in benchmark
                return pred_bboxes, pred_scores
            else:
                bbox_pred, bbox_num, _ = self.nms(pred_bboxes, pred_scores)
                return bbox_pred, bbox_num<|MERGE_RESOLUTION|>--- conflicted
+++ resolved
@@ -141,14 +141,9 @@
             constant_(reg_.weight)
             constant_(reg_.bias, 1.0)
 
-<<<<<<< HEAD
-        proj = paddle.linspace(0, self.reg_max, self.reg_max + 1).reshape(
-            [1, self.reg_max + 1, 1, 1])
-=======
         proj = paddle.linspace(self.reg_range[0], self.reg_range[1] - 1,
                                self.reg_channels).reshape(
                                    [1, self.reg_channels, 1, 1])
->>>>>>> b036ecb1
         self.proj_conv.weight.set_value(proj)
         self.proj_conv.weight.stop_gradient = True
         if self.eval_size:
@@ -215,11 +210,6 @@
             cls_logit = self.pred_cls[i](self.stem_cls[i](feat, avg_feat) +
                                          feat)
             reg_dist = self.pred_reg[i](self.stem_reg[i](feat, avg_feat))
-<<<<<<< HEAD
-            reg_dist = reg_dist.reshape([-1, 4, self.reg_max + 1, l]).transpose(
-                [0, 2, 3, 1])
-            reg_dist = self.proj_conv(F.softmax(reg_dist, axis=1)).squeeze(1)
-=======
             reg_dist = reg_dist.reshape(
                 [-1, 4, self.reg_channels, l]).transpose([0, 2, 3, 1])
             if self.use_shared_conv:
@@ -227,22 +217,17 @@
                     reg_dist, axis=1)).squeeze(1)
             else:
                 reg_dist = F.softmax(reg_dist, axis=1)
->>>>>>> b036ecb1
             # cls and reg
             cls_score = F.sigmoid(cls_logit)
             cls_score_list.append(cls_score.reshape([-1, self.num_classes, l]))
             reg_dist_list.append(reg_dist)
 
         cls_score_list = paddle.concat(cls_score_list, axis=-1)
-<<<<<<< HEAD
-        reg_dist_list = paddle.concat(reg_dist_list, axis=1)
-=======
         if self.use_shared_conv:
             reg_dist_list = paddle.concat(reg_dist_list, axis=1)
         else:
             reg_dist_list = paddle.concat(reg_dist_list, axis=2)
             reg_dist_list = self.proj_conv(reg_dist_list).squeeze(1)
->>>>>>> b036ecb1
 
         return cls_score_list, reg_dist_list, anchor_points, stride_tensor
 
@@ -274,11 +259,7 @@
 
     def _bbox_decode(self, anchor_points, pred_dist):
         _, l, _ = get_static_shape(pred_dist)
-<<<<<<< HEAD
-        pred_dist = F.softmax(pred_dist.reshape([-1, l, 4, self.reg_max + 1]))
-=======
         pred_dist = F.softmax(pred_dist.reshape([-1, l, 4, self.reg_channels]))
->>>>>>> b036ecb1
         pred_dist = self.proj_conv(pred_dist.transpose([0, 3, 1, 2])).squeeze(1)
         return batch_distance2bbox(anchor_points, pred_dist)
 
