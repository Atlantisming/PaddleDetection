--- conflicted
+++ resolved
@@ -125,8 +125,8 @@
 
         loss = dict()
         if sum(len(a) for a in gt_bbox) == 0:
-            loss[name_bbox] = paddle.zeros([1])
-            loss[name_giou] = paddle.zeros([1])
+            loss[name_bbox] = paddle.to_tensor([0.])
+            loss[name_giou] = paddle.to_tensor([0.])
             return loss
 
         src_bbox, target_bbox = self._get_src_target_assign(boxes, gt_bbox,
@@ -569,8 +569,15 @@
         batch_ind = batch_ind.unsqueeze(-1).tile([1, self.num_important_points])
         topk_ind = paddle.stack([batch_ind, topk_ind], axis=-1)
 
-<<<<<<< HEAD
-        return total_loss
+        sample_points = paddle.gather_nd(sample_points.squeeze(1), topk_ind)
+        if self.num_random_points > 0:
+            sample_points = paddle.concat(
+                [
+                    sample_points,
+                    paddle.rand([num_masks, self.num_random_points, 2])
+                ],
+                axis=1)
+        return sample_points
 
 
 @register
@@ -927,15 +934,4 @@
                     if logits is not None else None, gt_bbox, gt_class,
                     self.num_classes, num_gts, match_indices, postfix))
 
-        return total_loss
-=======
-        sample_points = paddle.gather_nd(sample_points.squeeze(1), topk_ind)
-        if self.num_random_points > 0:
-            sample_points = paddle.concat(
-                [
-                    sample_points,
-                    paddle.rand([num_masks, self.num_random_points, 2])
-                ],
-                axis=1)
-        return sample_points
->>>>>>> eeebef9f
+        return total_loss